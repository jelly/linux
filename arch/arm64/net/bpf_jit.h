/* SPDX-License-Identifier: GPL-2.0-only */
/*
 * BPF JIT compiler for ARM64
 *
 * Copyright (C) 2014-2016 Zi Shen Lim <zlim.lnx@gmail.com>
 */
#ifndef _BPF_JIT_H
#define _BPF_JIT_H

#include <asm/insn.h>

/* 5-bit Register Operand */
#define A64_R(x)	AARCH64_INSN_REG_##x
#define A64_FP		AARCH64_INSN_REG_FP
#define A64_LR		AARCH64_INSN_REG_LR
#define A64_ZR		AARCH64_INSN_REG_ZR
#define A64_SP		AARCH64_INSN_REG_SP

#define A64_VARIANT(sf) \
	((sf) ? AARCH64_INSN_VARIANT_64BIT : AARCH64_INSN_VARIANT_32BIT)

/* Compare & branch (immediate) */
#define A64_COMP_BRANCH(sf, Rt, offset, type) \
	aarch64_insn_gen_comp_branch_imm(0, offset, Rt, A64_VARIANT(sf), \
		AARCH64_INSN_BRANCH_COMP_##type)
#define A64_CBZ(sf, Rt, imm19) A64_COMP_BRANCH(sf, Rt, (imm19) << 2, ZERO)
#define A64_CBNZ(sf, Rt, imm19) A64_COMP_BRANCH(sf, Rt, (imm19) << 2, NONZERO)

/* Conditional branch (immediate) */
#define A64_COND_BRANCH(cond, offset) \
	aarch64_insn_gen_cond_branch_imm(0, offset, cond)
#define A64_COND_EQ	AARCH64_INSN_COND_EQ /* == */
#define A64_COND_NE	AARCH64_INSN_COND_NE /* != */
#define A64_COND_CS	AARCH64_INSN_COND_CS /* unsigned >= */
#define A64_COND_HI	AARCH64_INSN_COND_HI /* unsigned > */
#define A64_COND_LS	AARCH64_INSN_COND_LS /* unsigned <= */
#define A64_COND_CC	AARCH64_INSN_COND_CC /* unsigned < */
#define A64_COND_GE	AARCH64_INSN_COND_GE /* signed >= */
#define A64_COND_GT	AARCH64_INSN_COND_GT /* signed > */
#define A64_COND_LE	AARCH64_INSN_COND_LE /* signed <= */
#define A64_COND_LT	AARCH64_INSN_COND_LT /* signed < */
#define A64_B_(cond, imm19) A64_COND_BRANCH(cond, (imm19) << 2)

/* Unconditional branch (immediate) */
#define A64_BRANCH(offset, type) aarch64_insn_gen_branch_imm(0, offset, \
	AARCH64_INSN_BRANCH_##type)
#define A64_B(imm26)  A64_BRANCH((imm26) << 2, NOLINK)
#define A64_BL(imm26) A64_BRANCH((imm26) << 2, LINK)

/* Unconditional branch (register) */
#define A64_BR(Rn)  aarch64_insn_gen_branch_reg(Rn, AARCH64_INSN_BRANCH_NOLINK)
#define A64_BLR(Rn) aarch64_insn_gen_branch_reg(Rn, AARCH64_INSN_BRANCH_LINK)
#define A64_RET(Rn) aarch64_insn_gen_branch_reg(Rn, AARCH64_INSN_BRANCH_RETURN)

/* Load/store register (register offset) */
#define A64_LS_REG(Rt, Rn, Rm, size, type) \
	aarch64_insn_gen_load_store_reg(Rt, Rn, Rm, \
		AARCH64_INSN_SIZE_##size, \
		AARCH64_INSN_LDST_##type##_REG_OFFSET)
#define A64_STRB(Wt, Xn, Xm)  A64_LS_REG(Wt, Xn, Xm, 8, STORE)
#define A64_LDRB(Wt, Xn, Xm)  A64_LS_REG(Wt, Xn, Xm, 8, LOAD)
#define A64_STRH(Wt, Xn, Xm)  A64_LS_REG(Wt, Xn, Xm, 16, STORE)
#define A64_LDRH(Wt, Xn, Xm)  A64_LS_REG(Wt, Xn, Xm, 16, LOAD)
#define A64_STR32(Wt, Xn, Xm) A64_LS_REG(Wt, Xn, Xm, 32, STORE)
#define A64_LDR32(Wt, Xn, Xm) A64_LS_REG(Wt, Xn, Xm, 32, LOAD)
#define A64_STR64(Xt, Xn, Xm) A64_LS_REG(Xt, Xn, Xm, 64, STORE)
#define A64_LDR64(Xt, Xn, Xm) A64_LS_REG(Xt, Xn, Xm, 64, LOAD)

/* Load/store register (immediate offset) */
#define A64_LS_IMM(Rt, Rn, imm, size, type) \
	aarch64_insn_gen_load_store_imm(Rt, Rn, imm, \
		AARCH64_INSN_SIZE_##size, \
		AARCH64_INSN_LDST_##type##_IMM_OFFSET)
#define A64_STRBI(Wt, Xn, imm)  A64_LS_IMM(Wt, Xn, imm, 8, STORE)
#define A64_LDRBI(Wt, Xn, imm)  A64_LS_IMM(Wt, Xn, imm, 8, LOAD)
#define A64_STRHI(Wt, Xn, imm)  A64_LS_IMM(Wt, Xn, imm, 16, STORE)
#define A64_LDRHI(Wt, Xn, imm)  A64_LS_IMM(Wt, Xn, imm, 16, LOAD)
#define A64_STR32I(Wt, Xn, imm) A64_LS_IMM(Wt, Xn, imm, 32, STORE)
#define A64_LDR32I(Wt, Xn, imm) A64_LS_IMM(Wt, Xn, imm, 32, LOAD)
#define A64_STR64I(Xt, Xn, imm) A64_LS_IMM(Xt, Xn, imm, 64, STORE)
#define A64_LDR64I(Xt, Xn, imm) A64_LS_IMM(Xt, Xn, imm, 64, LOAD)

/* Load/store register pair */
#define A64_LS_PAIR(Rt, Rt2, Rn, offset, ls, type) \
	aarch64_insn_gen_load_store_pair(Rt, Rt2, Rn, offset, \
		AARCH64_INSN_VARIANT_64BIT, \
		AARCH64_INSN_LDST_##ls##_PAIR_##type)
/* Rn -= 16; Rn[0] = Rt; Rn[8] = Rt2; */
#define A64_PUSH(Rt, Rt2, Rn) A64_LS_PAIR(Rt, Rt2, Rn, -16, STORE, PRE_INDEX)
/* Rt = Rn[0]; Rt2 = Rn[8]; Rn += 16; */
#define A64_POP(Rt, Rt2, Rn)  A64_LS_PAIR(Rt, Rt2, Rn, 16, LOAD, POST_INDEX)

/* Load/store exclusive */
#define A64_SIZE(sf) \
	((sf) ? AARCH64_INSN_SIZE_64 : AARCH64_INSN_SIZE_32)
#define A64_LSX(sf, Rt, Rn, Rs, type) \
	aarch64_insn_gen_load_store_ex(Rt, Rn, Rs, A64_SIZE(sf), \
				       AARCH64_INSN_LDST_##type)
/* Rt = [Rn]; (atomic) */
#define A64_LDXR(sf, Rt, Rn) \
	A64_LSX(sf, Rt, Rn, A64_ZR, LOAD_EX)
/* [Rn] = Rt; (atomic) Rs = [state] */
#define A64_STXR(sf, Rt, Rn, Rs) \
	A64_LSX(sf, Rt, Rn, Rs, STORE_EX)
/* [Rn] = Rt (store release); (atomic) Rs = [state] */
#define A64_STLXR(sf, Rt, Rn, Rs) \
	aarch64_insn_gen_load_store_ex(Rt, Rn, Rs, A64_SIZE(sf), \
				       AARCH64_INSN_LDST_STORE_REL_EX)
<<<<<<< HEAD

/*
 * LSE atomics
 *
 * ST{ADD,CLR,SET,EOR} is simply encoded as an alias for
 * LDD{ADD,CLR,SET,EOR} with XZR as the destination register.
 */
#define A64_ST_OP(sf, Rn, Rs, op) \
	aarch64_insn_gen_atomic_ld_op(A64_ZR, Rn, Rs, \
		A64_SIZE(sf), AARCH64_INSN_MEM_ATOMIC_##op, \
		AARCH64_INSN_MEM_ORDER_NONE)
/* [Rn] <op>= Rs */
#define A64_STADD(sf, Rn, Rs) A64_ST_OP(sf, Rn, Rs, ADD)
#define A64_STCLR(sf, Rn, Rs) A64_ST_OP(sf, Rn, Rs, CLR)
#define A64_STEOR(sf, Rn, Rs) A64_ST_OP(sf, Rn, Rs, EOR)
#define A64_STSET(sf, Rn, Rs) A64_ST_OP(sf, Rn, Rs, SET)

=======

/*
 * LSE atomics
 *
 * ST{ADD,CLR,SET,EOR} is simply encoded as an alias for
 * LDD{ADD,CLR,SET,EOR} with XZR as the destination register.
 */
#define A64_ST_OP(sf, Rn, Rs, op) \
	aarch64_insn_gen_atomic_ld_op(A64_ZR, Rn, Rs, \
		A64_SIZE(sf), AARCH64_INSN_MEM_ATOMIC_##op, \
		AARCH64_INSN_MEM_ORDER_NONE)
/* [Rn] <op>= Rs */
#define A64_STADD(sf, Rn, Rs) A64_ST_OP(sf, Rn, Rs, ADD)
#define A64_STCLR(sf, Rn, Rs) A64_ST_OP(sf, Rn, Rs, CLR)
#define A64_STEOR(sf, Rn, Rs) A64_ST_OP(sf, Rn, Rs, EOR)
#define A64_STSET(sf, Rn, Rs) A64_ST_OP(sf, Rn, Rs, SET)

>>>>>>> 88084a3d
#define A64_LD_OP_AL(sf, Rt, Rn, Rs, op) \
	aarch64_insn_gen_atomic_ld_op(Rt, Rn, Rs, \
		A64_SIZE(sf), AARCH64_INSN_MEM_ATOMIC_##op, \
		AARCH64_INSN_MEM_ORDER_ACQREL)
/* Rt = [Rn] (load acquire); [Rn] <op>= Rs (store release) */
#define A64_LDADDAL(sf, Rt, Rn, Rs) A64_LD_OP_AL(sf, Rt, Rn, Rs, ADD)
#define A64_LDCLRAL(sf, Rt, Rn, Rs) A64_LD_OP_AL(sf, Rt, Rn, Rs, CLR)
#define A64_LDEORAL(sf, Rt, Rn, Rs) A64_LD_OP_AL(sf, Rt, Rn, Rs, EOR)
#define A64_LDSETAL(sf, Rt, Rn, Rs) A64_LD_OP_AL(sf, Rt, Rn, Rs, SET)
/* Rt = [Rn] (load acquire); [Rn] = Rs (store release) */
#define A64_SWPAL(sf, Rt, Rn, Rs) A64_LD_OP_AL(sf, Rt, Rn, Rs, SWP)
/* Rs = CAS(Rn, Rs, Rt) (load acquire & store release) */
#define A64_CASAL(sf, Rt, Rn, Rs) \
	aarch64_insn_gen_cas(Rt, Rn, Rs, A64_SIZE(sf), \
		AARCH64_INSN_MEM_ORDER_ACQREL)

/* Add/subtract (immediate) */
#define A64_ADDSUB_IMM(sf, Rd, Rn, imm12, type) \
	aarch64_insn_gen_add_sub_imm(Rd, Rn, imm12, \
		A64_VARIANT(sf), AARCH64_INSN_ADSB_##type)
/* Rd = Rn OP imm12 */
#define A64_ADD_I(sf, Rd, Rn, imm12) A64_ADDSUB_IMM(sf, Rd, Rn, imm12, ADD)
#define A64_SUB_I(sf, Rd, Rn, imm12) A64_ADDSUB_IMM(sf, Rd, Rn, imm12, SUB)
#define A64_ADDS_I(sf, Rd, Rn, imm12) \
	A64_ADDSUB_IMM(sf, Rd, Rn, imm12, ADD_SETFLAGS)
#define A64_SUBS_I(sf, Rd, Rn, imm12) \
	A64_ADDSUB_IMM(sf, Rd, Rn, imm12, SUB_SETFLAGS)
/* Rn + imm12; set condition flags */
#define A64_CMN_I(sf, Rn, imm12) A64_ADDS_I(sf, A64_ZR, Rn, imm12)
/* Rn - imm12; set condition flags */
#define A64_CMP_I(sf, Rn, imm12) A64_SUBS_I(sf, A64_ZR, Rn, imm12)
/* Rd = Rn */
#define A64_MOV(sf, Rd, Rn) A64_ADD_I(sf, Rd, Rn, 0)

/* Bitfield move */
#define A64_BITFIELD(sf, Rd, Rn, immr, imms, type) \
	aarch64_insn_gen_bitfield(Rd, Rn, immr, imms, \
		A64_VARIANT(sf), AARCH64_INSN_BITFIELD_MOVE_##type)
/* Signed, with sign replication to left and zeros to right */
#define A64_SBFM(sf, Rd, Rn, ir, is) A64_BITFIELD(sf, Rd, Rn, ir, is, SIGNED)
/* Unsigned, with zeros to left and right */
#define A64_UBFM(sf, Rd, Rn, ir, is) A64_BITFIELD(sf, Rd, Rn, ir, is, UNSIGNED)

/* Rd = Rn << shift */
#define A64_LSL(sf, Rd, Rn, shift) ({	\
	int sz = (sf) ? 64 : 32;	\
	A64_UBFM(sf, Rd, Rn, (unsigned)-(shift) % sz, sz - 1 - (shift)); \
})
/* Rd = Rn >> shift */
#define A64_LSR(sf, Rd, Rn, shift) A64_UBFM(sf, Rd, Rn, shift, (sf) ? 63 : 31)
/* Rd = Rn >> shift; signed */
#define A64_ASR(sf, Rd, Rn, shift) A64_SBFM(sf, Rd, Rn, shift, (sf) ? 63 : 31)

/* Zero extend */
#define A64_UXTH(sf, Rd, Rn) A64_UBFM(sf, Rd, Rn, 0, 15)
#define A64_UXTW(sf, Rd, Rn) A64_UBFM(sf, Rd, Rn, 0, 31)

/* Move wide (immediate) */
#define A64_MOVEW(sf, Rd, imm16, shift, type) \
	aarch64_insn_gen_movewide(Rd, imm16, shift, \
		A64_VARIANT(sf), AARCH64_INSN_MOVEWIDE_##type)
/* Rd = Zeros (for MOVZ);
 * Rd |= imm16 << shift (where shift is {0, 16, 32, 48});
 * Rd = ~Rd; (for MOVN); */
#define A64_MOVN(sf, Rd, imm16, shift) A64_MOVEW(sf, Rd, imm16, shift, INVERSE)
#define A64_MOVZ(sf, Rd, imm16, shift) A64_MOVEW(sf, Rd, imm16, shift, ZERO)
#define A64_MOVK(sf, Rd, imm16, shift) A64_MOVEW(sf, Rd, imm16, shift, KEEP)

/* Add/subtract (shifted register) */
#define A64_ADDSUB_SREG(sf, Rd, Rn, Rm, type) \
	aarch64_insn_gen_add_sub_shifted_reg(Rd, Rn, Rm, 0, \
		A64_VARIANT(sf), AARCH64_INSN_ADSB_##type)
/* Rd = Rn OP Rm */
#define A64_ADD(sf, Rd, Rn, Rm)  A64_ADDSUB_SREG(sf, Rd, Rn, Rm, ADD)
#define A64_SUB(sf, Rd, Rn, Rm)  A64_ADDSUB_SREG(sf, Rd, Rn, Rm, SUB)
#define A64_SUBS(sf, Rd, Rn, Rm) A64_ADDSUB_SREG(sf, Rd, Rn, Rm, SUB_SETFLAGS)
/* Rd = -Rm */
#define A64_NEG(sf, Rd, Rm) A64_SUB(sf, Rd, A64_ZR, Rm)
/* Rn - Rm; set condition flags */
#define A64_CMP(sf, Rn, Rm) A64_SUBS(sf, A64_ZR, Rn, Rm)

/* Data-processing (1 source) */
#define A64_DATA1(sf, Rd, Rn, type) aarch64_insn_gen_data1(Rd, Rn, \
	A64_VARIANT(sf), AARCH64_INSN_DATA1_##type)
/* Rd = BSWAPx(Rn) */
#define A64_REV16(sf, Rd, Rn) A64_DATA1(sf, Rd, Rn, REVERSE_16)
#define A64_REV32(sf, Rd, Rn) A64_DATA1(sf, Rd, Rn, REVERSE_32)
#define A64_REV64(Rd, Rn)     A64_DATA1(1, Rd, Rn, REVERSE_64)

/* Data-processing (2 source) */
/* Rd = Rn OP Rm */
#define A64_DATA2(sf, Rd, Rn, Rm, type) aarch64_insn_gen_data2(Rd, Rn, Rm, \
	A64_VARIANT(sf), AARCH64_INSN_DATA2_##type)
#define A64_UDIV(sf, Rd, Rn, Rm) A64_DATA2(sf, Rd, Rn, Rm, UDIV)
#define A64_LSLV(sf, Rd, Rn, Rm) A64_DATA2(sf, Rd, Rn, Rm, LSLV)
#define A64_LSRV(sf, Rd, Rn, Rm) A64_DATA2(sf, Rd, Rn, Rm, LSRV)
#define A64_ASRV(sf, Rd, Rn, Rm) A64_DATA2(sf, Rd, Rn, Rm, ASRV)

/* Data-processing (3 source) */
/* Rd = Ra + Rn * Rm */
#define A64_MADD(sf, Rd, Ra, Rn, Rm) aarch64_insn_gen_data3(Rd, Ra, Rn, Rm, \
	A64_VARIANT(sf), AARCH64_INSN_DATA3_MADD)
/* Rd = Ra - Rn * Rm */
#define A64_MSUB(sf, Rd, Ra, Rn, Rm) aarch64_insn_gen_data3(Rd, Ra, Rn, Rm, \
	A64_VARIANT(sf), AARCH64_INSN_DATA3_MSUB)
/* Rd = Rn * Rm */
#define A64_MUL(sf, Rd, Rn, Rm) A64_MADD(sf, Rd, A64_ZR, Rn, Rm)

/* Logical (shifted register) */
#define A64_LOGIC_SREG(sf, Rd, Rn, Rm, type) \
	aarch64_insn_gen_logical_shifted_reg(Rd, Rn, Rm, 0, \
		A64_VARIANT(sf), AARCH64_INSN_LOGIC_##type)
/* Rd = Rn OP Rm */
#define A64_AND(sf, Rd, Rn, Rm)  A64_LOGIC_SREG(sf, Rd, Rn, Rm, AND)
#define A64_ORR(sf, Rd, Rn, Rm)  A64_LOGIC_SREG(sf, Rd, Rn, Rm, ORR)
#define A64_EOR(sf, Rd, Rn, Rm)  A64_LOGIC_SREG(sf, Rd, Rn, Rm, EOR)
#define A64_ANDS(sf, Rd, Rn, Rm) A64_LOGIC_SREG(sf, Rd, Rn, Rm, AND_SETFLAGS)
/* Rn & Rm; set condition flags */
#define A64_TST(sf, Rn, Rm) A64_ANDS(sf, A64_ZR, Rn, Rm)
/* Rd = ~Rm (alias of ORN with A64_ZR as Rn) */
#define A64_MVN(sf, Rd, Rm)  \
	A64_LOGIC_SREG(sf, Rd, A64_ZR, Rm, ORN)

/* Logical (immediate) */
#define A64_LOGIC_IMM(sf, Rd, Rn, imm, type) ({ \
	u64 imm64 = (sf) ? (u64)imm : (u64)(u32)imm; \
	aarch64_insn_gen_logical_immediate(AARCH64_INSN_LOGIC_##type, \
		A64_VARIANT(sf), Rn, Rd, imm64); \
})
/* Rd = Rn OP imm */
#define A64_AND_I(sf, Rd, Rn, imm) A64_LOGIC_IMM(sf, Rd, Rn, imm, AND)
#define A64_ORR_I(sf, Rd, Rn, imm) A64_LOGIC_IMM(sf, Rd, Rn, imm, ORR)
#define A64_EOR_I(sf, Rd, Rn, imm) A64_LOGIC_IMM(sf, Rd, Rn, imm, EOR)
#define A64_ANDS_I(sf, Rd, Rn, imm) A64_LOGIC_IMM(sf, Rd, Rn, imm, AND_SETFLAGS)
/* Rn & imm; set condition flags */
#define A64_TST_I(sf, Rn, imm) A64_ANDS_I(sf, A64_ZR, Rn, imm)

/* HINTs */
#define A64_HINT(x) aarch64_insn_gen_hint(x)

#define A64_PACIASP A64_HINT(AARCH64_INSN_HINT_PACIASP)
#define A64_AUTIASP A64_HINT(AARCH64_INSN_HINT_AUTIASP)

/* BTI */
#define A64_BTI_C  A64_HINT(AARCH64_INSN_HINT_BTIC)
#define A64_BTI_J  A64_HINT(AARCH64_INSN_HINT_BTIJ)
#define A64_BTI_JC A64_HINT(AARCH64_INSN_HINT_BTIJC)

/* DMB */
#define A64_DMB_ISH aarch64_insn_gen_dmb(AARCH64_INSN_MB_ISH)

#endif /* _BPF_JIT_H */<|MERGE_RESOLUTION|>--- conflicted
+++ resolved
@@ -106,7 +106,6 @@
 #define A64_STLXR(sf, Rt, Rn, Rs) \
 	aarch64_insn_gen_load_store_ex(Rt, Rn, Rs, A64_SIZE(sf), \
 				       AARCH64_INSN_LDST_STORE_REL_EX)
-<<<<<<< HEAD
 
 /*
  * LSE atomics
@@ -124,25 +123,6 @@
 #define A64_STEOR(sf, Rn, Rs) A64_ST_OP(sf, Rn, Rs, EOR)
 #define A64_STSET(sf, Rn, Rs) A64_ST_OP(sf, Rn, Rs, SET)
 
-=======
-
-/*
- * LSE atomics
- *
- * ST{ADD,CLR,SET,EOR} is simply encoded as an alias for
- * LDD{ADD,CLR,SET,EOR} with XZR as the destination register.
- */
-#define A64_ST_OP(sf, Rn, Rs, op) \
-	aarch64_insn_gen_atomic_ld_op(A64_ZR, Rn, Rs, \
-		A64_SIZE(sf), AARCH64_INSN_MEM_ATOMIC_##op, \
-		AARCH64_INSN_MEM_ORDER_NONE)
-/* [Rn] <op>= Rs */
-#define A64_STADD(sf, Rn, Rs) A64_ST_OP(sf, Rn, Rs, ADD)
-#define A64_STCLR(sf, Rn, Rs) A64_ST_OP(sf, Rn, Rs, CLR)
-#define A64_STEOR(sf, Rn, Rs) A64_ST_OP(sf, Rn, Rs, EOR)
-#define A64_STSET(sf, Rn, Rs) A64_ST_OP(sf, Rn, Rs, SET)
-
->>>>>>> 88084a3d
 #define A64_LD_OP_AL(sf, Rt, Rn, Rs, op) \
 	aarch64_insn_gen_atomic_ld_op(Rt, Rn, Rs, \
 		A64_SIZE(sf), AARCH64_INSN_MEM_ATOMIC_##op, \
