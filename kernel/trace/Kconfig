--- conflicted
+++ resolved
@@ -143,13 +143,8 @@
 
 config BOOTTIME_TRACING
 	bool "Boot-time Tracing support"
-<<<<<<< HEAD
-	depends on BOOT_CONFIG && TRACING
-	default y
-=======
 	depends on TRACING
 	select BOOT_CONFIG
->>>>>>> 2c523b34
 	help
 	  Enable developer to setup ftrace subsystem via supplemental
 	  kernel cmdline at boot time for debugging (tracing) driver
