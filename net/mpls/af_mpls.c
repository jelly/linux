--- conflicted
+++ resolved
@@ -1403,12 +1403,7 @@
 
 	snprintf(path, sizeof(path), "net/mpls/conf/%s", dev->name);
 
-<<<<<<< HEAD
-	mdev->sysctl = register_net_sysctl_sz(net, path, table,
-					      ARRAY_SIZE(mpls_dev_table));
-=======
 	mdev->sysctl = register_net_sysctl_sz(net, path, table, table_size);
->>>>>>> 0c383648
 	if (!mdev->sysctl)
 		goto free;
 
@@ -2681,11 +2676,7 @@
 		table[i].data = (char *)net + (uintptr_t)table[i].data;
 
 	net->mpls.ctl = register_net_sysctl_sz(net, "net/mpls", table,
-<<<<<<< HEAD
-					       ARRAY_SIZE(mpls_table));
-=======
 					       table_size);
->>>>>>> 0c383648
 	if (net->mpls.ctl == NULL) {
 		kfree(table);
 		return -ENOMEM;
