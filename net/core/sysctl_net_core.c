// SPDX-License-Identifier: GPL-2.0
/* -*- linux-c -*-
 * sysctl_net_core.c: sysctl interface to net core subsystem.
 *
 * Begun April 1, 1996, Mike Shaver.
 * Added /proc/sys/net/core directory entry (empty =) ). [MS]
 */

#include <linux/mm.h>
#include <linux/sysctl.h>
#include <linux/module.h>
#include <linux/socket.h>
#include <linux/netdevice.h>
#include <linux/ratelimit.h>
#include <linux/vmalloc.h>
#include <linux/init.h>
#include <linux/slab.h>
#include <linux/kmemleak.h>

#include <net/ip.h>
#include <net/sock.h>
#include <net/net_ratelimit.h>
#include <net/busy_poll.h>
#include <net/pkt_sched.h>

static int zero = 0;
static int one = 1;
static int two __maybe_unused = 2;
static int min_sndbuf = SOCK_MIN_SNDBUF;
static int min_rcvbuf = SOCK_MIN_RCVBUF;
static int max_skb_frags = MAX_SKB_FRAGS;

static int net_msg_warn;	/* Unused, but still a sysctl */

#ifdef CONFIG_RPS
static int rps_sock_flow_sysctl(struct ctl_table *table, int write,
				void __user *buffer, size_t *lenp, loff_t *ppos)
{
	unsigned int orig_size, size;
	int ret, i;
	struct ctl_table tmp = {
		.data = &size,
		.maxlen = sizeof(size),
		.mode = table->mode
	};
	struct rps_sock_flow_table *orig_sock_table, *sock_table;
	static DEFINE_MUTEX(sock_flow_mutex);

	mutex_lock(&sock_flow_mutex);

	orig_sock_table = rcu_dereference_protected(rps_sock_flow_table,
					lockdep_is_held(&sock_flow_mutex));
	size = orig_size = orig_sock_table ? orig_sock_table->mask + 1 : 0;

	ret = proc_dointvec(&tmp, write, buffer, lenp, ppos);

	if (write) {
		if (size) {
			if (size > 1<<29) {
				/* Enforce limit to prevent overflow */
				mutex_unlock(&sock_flow_mutex);
				return -EINVAL;
			}
			size = roundup_pow_of_two(size);
			if (size != orig_size) {
				sock_table =
				    vmalloc(RPS_SOCK_FLOW_TABLE_SIZE(size));
				if (!sock_table) {
					mutex_unlock(&sock_flow_mutex);
					return -ENOMEM;
				}
				rps_cpu_mask = roundup_pow_of_two(nr_cpu_ids) - 1;
				sock_table->mask = size - 1;
			} else
				sock_table = orig_sock_table;

			for (i = 0; i < size; i++)
				sock_table->ents[i] = RPS_NO_CPU;
		} else
			sock_table = NULL;

		if (sock_table != orig_sock_table) {
			rcu_assign_pointer(rps_sock_flow_table, sock_table);
			if (sock_table) {
				static_key_slow_inc(&rps_needed);
				static_key_slow_inc(&rfs_needed);
			}
			if (orig_sock_table) {
				static_key_slow_dec(&rps_needed);
				static_key_slow_dec(&rfs_needed);
				synchronize_rcu();
				vfree(orig_sock_table);
			}
		}
	}

	mutex_unlock(&sock_flow_mutex);

	return ret;
}
#endif /* CONFIG_RPS */

#ifdef CONFIG_NET_FLOW_LIMIT
static DEFINE_MUTEX(flow_limit_update_mutex);

static int flow_limit_cpu_sysctl(struct ctl_table *table, int write,
				 void __user *buffer, size_t *lenp,
				 loff_t *ppos)
{
	struct sd_flow_limit *cur;
	struct softnet_data *sd;
	cpumask_var_t mask;
	int i, len, ret = 0;

	if (!alloc_cpumask_var(&mask, GFP_KERNEL))
		return -ENOMEM;

	if (write) {
		ret = cpumask_parse_user(buffer, *lenp, mask);
		if (ret)
			goto done;

		mutex_lock(&flow_limit_update_mutex);
		len = sizeof(*cur) + netdev_flow_limit_table_len;
		for_each_possible_cpu(i) {
			sd = &per_cpu(softnet_data, i);
			cur = rcu_dereference_protected(sd->flow_limit,
				     lockdep_is_held(&flow_limit_update_mutex));
			if (cur && !cpumask_test_cpu(i, mask)) {
				RCU_INIT_POINTER(sd->flow_limit, NULL);
				synchronize_rcu();
				kfree(cur);
			} else if (!cur && cpumask_test_cpu(i, mask)) {
				cur = kzalloc_node(len, GFP_KERNEL,
						   cpu_to_node(i));
				if (!cur) {
					/* not unwinding previous changes */
					ret = -ENOMEM;
					goto write_unlock;
				}
				cur->num_buckets = netdev_flow_limit_table_len;
				rcu_assign_pointer(sd->flow_limit, cur);
			}
		}
write_unlock:
		mutex_unlock(&flow_limit_update_mutex);
	} else {
		char kbuf[128];

		if (*ppos || !*lenp) {
			*lenp = 0;
			goto done;
		}

		cpumask_clear(mask);
		rcu_read_lock();
		for_each_possible_cpu(i) {
			sd = &per_cpu(softnet_data, i);
			if (rcu_dereference(sd->flow_limit))
				cpumask_set_cpu(i, mask);
		}
		rcu_read_unlock();

		len = min(sizeof(kbuf) - 1, *lenp);
		len = scnprintf(kbuf, len, "%*pb", cpumask_pr_args(mask));
		if (!len) {
			*lenp = 0;
			goto done;
		}
		if (len < *lenp)
			kbuf[len++] = '\n';
		if (copy_to_user(buffer, kbuf, len)) {
			ret = -EFAULT;
			goto done;
		}
		*lenp = len;
		*ppos += len;
	}

done:
	free_cpumask_var(mask);
	return ret;
}

static int flow_limit_table_len_sysctl(struct ctl_table *table, int write,
				       void __user *buffer, size_t *lenp,
				       loff_t *ppos)
{
	unsigned int old, *ptr;
	int ret;

	mutex_lock(&flow_limit_update_mutex);

	ptr = table->data;
	old = *ptr;
	ret = proc_dointvec(table, write, buffer, lenp, ppos);
	if (!ret && write && !is_power_of_2(*ptr)) {
		*ptr = old;
		ret = -EINVAL;
	}

	mutex_unlock(&flow_limit_update_mutex);
	return ret;
}
#endif /* CONFIG_NET_FLOW_LIMIT */

#ifdef CONFIG_NET_SCHED
static int set_default_qdisc(struct ctl_table *table, int write,
			     void __user *buffer, size_t *lenp, loff_t *ppos)
{
	char id[IFNAMSIZ];
	struct ctl_table tbl = {
		.data = id,
		.maxlen = IFNAMSIZ,
	};
	int ret;

	qdisc_get_default(id, IFNAMSIZ);

	ret = proc_dostring(&tbl, write, buffer, lenp, ppos);
	if (write && ret == 0)
		ret = qdisc_set_default(id);
	return ret;
}
#endif

static int proc_do_dev_weight(struct ctl_table *table, int write,
			   void __user *buffer, size_t *lenp, loff_t *ppos)
{
	int ret;

	ret = proc_dointvec(table, write, buffer, lenp, ppos);
	if (ret != 0)
		return ret;

	dev_rx_weight = weight_p * dev_weight_rx_bias;
	dev_tx_weight = weight_p * dev_weight_tx_bias;

	return ret;
}

static int proc_do_rss_key(struct ctl_table *table, int write,
			   void __user *buffer, size_t *lenp, loff_t *ppos)
{
	struct ctl_table fake_table;
	char buf[NETDEV_RSS_KEY_LEN * 3];

	snprintf(buf, sizeof(buf), "%*phC", NETDEV_RSS_KEY_LEN, netdev_rss_key);
	fake_table.data = buf;
	fake_table.maxlen = sizeof(buf);
	return proc_dostring(&fake_table, write, buffer, lenp, ppos);
}

#ifdef CONFIG_BPF_JIT
static int proc_dointvec_minmax_bpf_enable(struct ctl_table *table, int write,
					   void __user *buffer, size_t *lenp,
					   loff_t *ppos)
{
	int ret, jit_enable = *(int *)table->data;
	struct ctl_table tmp = *table;

	if (write && !capable(CAP_SYS_ADMIN))
		return -EPERM;

	tmp.data = &jit_enable;
	ret = proc_dointvec_minmax(&tmp, write, buffer, lenp, ppos);
	if (write && !ret) {
		if (jit_enable < 2 ||
		    (jit_enable == 2 && bpf_dump_raw_ok())) {
			*(int *)table->data = jit_enable;
			if (jit_enable == 2)
				pr_warn("bpf_jit_enable = 2 was set! NEVER use this in production, only for JIT debugging!\n");
		} else {
			ret = -EPERM;
		}
	}
	return ret;
}

# ifdef CONFIG_HAVE_EBPF_JIT
static int
proc_dointvec_minmax_bpf_restricted(struct ctl_table *table, int write,
				    void __user *buffer, size_t *lenp,
				    loff_t *ppos)
{
	if (!capable(CAP_SYS_ADMIN))
		return -EPERM;

	return proc_dointvec_minmax(table, write, buffer, lenp, ppos);
}
# endif
#endif

static struct ctl_table net_core_table[] = {
#ifdef CONFIG_NET
	{
		.procname	= "wmem_max",
		.data		= &sysctl_wmem_max,
		.maxlen		= sizeof(int),
		.mode		= 0644,
		.proc_handler	= proc_dointvec_minmax,
		.extra1		= &min_sndbuf,
	},
	{
		.procname	= "rmem_max",
		.data		= &sysctl_rmem_max,
		.maxlen		= sizeof(int),
		.mode		= 0644,
		.proc_handler	= proc_dointvec_minmax,
		.extra1		= &min_rcvbuf,
	},
	{
		.procname	= "wmem_default",
		.data		= &sysctl_wmem_default,
		.maxlen		= sizeof(int),
		.mode		= 0644,
		.proc_handler	= proc_dointvec_minmax,
		.extra1		= &min_sndbuf,
	},
	{
		.procname	= "rmem_default",
		.data		= &sysctl_rmem_default,
		.maxlen		= sizeof(int),
		.mode		= 0644,
		.proc_handler	= proc_dointvec_minmax,
		.extra1		= &min_rcvbuf,
	},
	{
		.procname	= "dev_weight",
		.data		= &weight_p,
		.maxlen		= sizeof(int),
		.mode		= 0644,
		.proc_handler	= proc_do_dev_weight,
	},
	{
		.procname	= "dev_weight_rx_bias",
		.data		= &dev_weight_rx_bias,
		.maxlen		= sizeof(int),
		.mode		= 0644,
		.proc_handler	= proc_do_dev_weight,
	},
	{
		.procname	= "dev_weight_tx_bias",
		.data		= &dev_weight_tx_bias,
		.maxlen		= sizeof(int),
		.mode		= 0644,
		.proc_handler	= proc_do_dev_weight,
	},
	{
		.procname	= "netdev_max_backlog",
		.data		= &netdev_max_backlog,
		.maxlen		= sizeof(int),
		.mode		= 0644,
		.proc_handler	= proc_dointvec
	},
	{
		.procname	= "netdev_rss_key",
		.data		= &netdev_rss_key,
		.maxlen		= sizeof(int),
		.mode		= 0444,
		.proc_handler	= proc_do_rss_key,
	},
#ifdef CONFIG_BPF_JIT
	{
		.procname	= "bpf_jit_enable",
		.data		= &bpf_jit_enable,
		.maxlen		= sizeof(int),
		.mode		= 0644,
<<<<<<< HEAD
#ifndef CONFIG_BPF_JIT_ALWAYS_ON
		.proc_handler	= proc_dointvec
#else
		.proc_handler	= proc_dointvec_minmax,
		.extra1		= &one,
		.extra2		= &one,
#endif
=======
		.proc_handler	= proc_dointvec_minmax_bpf_enable,
# ifdef CONFIG_BPF_JIT_ALWAYS_ON
		.extra1		= &one,
		.extra2		= &one,
# else
		.extra1		= &zero,
		.extra2		= &two,
# endif
>>>>>>> 03a0dded
	},
# ifdef CONFIG_HAVE_EBPF_JIT
	{
		.procname	= "bpf_jit_harden",
		.data		= &bpf_jit_harden,
		.maxlen		= sizeof(int),
		.mode		= 0600,
		.proc_handler	= proc_dointvec_minmax_bpf_restricted,
		.extra1		= &zero,
		.extra2		= &two,
	},
	{
		.procname	= "bpf_jit_kallsyms",
		.data		= &bpf_jit_kallsyms,
		.maxlen		= sizeof(int),
		.mode		= 0600,
		.proc_handler	= proc_dointvec_minmax_bpf_restricted,
		.extra1		= &zero,
		.extra2		= &one,
	},
# endif
#endif
	{
		.procname	= "netdev_tstamp_prequeue",
		.data		= &netdev_tstamp_prequeue,
		.maxlen		= sizeof(int),
		.mode		= 0644,
		.proc_handler	= proc_dointvec
	},
	{
		.procname	= "message_cost",
		.data		= &net_ratelimit_state.interval,
		.maxlen		= sizeof(int),
		.mode		= 0644,
		.proc_handler	= proc_dointvec_jiffies,
	},
	{
		.procname	= "message_burst",
		.data		= &net_ratelimit_state.burst,
		.maxlen		= sizeof(int),
		.mode		= 0644,
		.proc_handler	= proc_dointvec,
	},
	{
		.procname	= "optmem_max",
		.data		= &sysctl_optmem_max,
		.maxlen		= sizeof(int),
		.mode		= 0644,
		.proc_handler	= proc_dointvec
	},
	{
		.procname	= "tstamp_allow_data",
		.data		= &sysctl_tstamp_allow_data,
		.maxlen		= sizeof(int),
		.mode		= 0644,
		.proc_handler	= proc_dointvec_minmax,
		.extra1		= &zero,
		.extra2		= &one
	},
#ifdef CONFIG_RPS
	{
		.procname	= "rps_sock_flow_entries",
		.maxlen		= sizeof(int),
		.mode		= 0644,
		.proc_handler	= rps_sock_flow_sysctl
	},
#endif
#ifdef CONFIG_NET_FLOW_LIMIT
	{
		.procname	= "flow_limit_cpu_bitmap",
		.mode		= 0644,
		.proc_handler	= flow_limit_cpu_sysctl
	},
	{
		.procname	= "flow_limit_table_len",
		.data		= &netdev_flow_limit_table_len,
		.maxlen		= sizeof(int),
		.mode		= 0644,
		.proc_handler	= flow_limit_table_len_sysctl
	},
#endif /* CONFIG_NET_FLOW_LIMIT */
#ifdef CONFIG_NET_RX_BUSY_POLL
	{
		.procname	= "busy_poll",
		.data		= &sysctl_net_busy_poll,
		.maxlen		= sizeof(unsigned int),
		.mode		= 0644,
		.proc_handler	= proc_dointvec_minmax,
		.extra1		= &zero,
	},
	{
		.procname	= "busy_read",
		.data		= &sysctl_net_busy_read,
		.maxlen		= sizeof(unsigned int),
		.mode		= 0644,
		.proc_handler	= proc_dointvec_minmax,
		.extra1		= &zero,
	},
#endif
#ifdef CONFIG_NET_SCHED
	{
		.procname	= "default_qdisc",
		.mode		= 0644,
		.maxlen		= IFNAMSIZ,
		.proc_handler	= set_default_qdisc
	},
#endif
#endif /* CONFIG_NET */
	{
		.procname	= "netdev_budget",
		.data		= &netdev_budget,
		.maxlen		= sizeof(int),
		.mode		= 0644,
		.proc_handler	= proc_dointvec
	},
	{
		.procname	= "warnings",
		.data		= &net_msg_warn,
		.maxlen		= sizeof(int),
		.mode		= 0644,
		.proc_handler	= proc_dointvec
	},
	{
		.procname	= "max_skb_frags",
		.data		= &sysctl_max_skb_frags,
		.maxlen		= sizeof(int),
		.mode		= 0644,
		.proc_handler	= proc_dointvec_minmax,
		.extra1		= &one,
		.extra2		= &max_skb_frags,
	},
	{
		.procname	= "netdev_budget_usecs",
		.data		= &netdev_budget_usecs,
		.maxlen		= sizeof(unsigned int),
		.mode		= 0644,
		.proc_handler	= proc_dointvec_minmax,
		.extra1		= &zero,
	},
	{ }
};

static struct ctl_table netns_core_table[] = {
	{
		.procname	= "somaxconn",
		.data		= &init_net.core.sysctl_somaxconn,
		.maxlen		= sizeof(int),
		.mode		= 0644,
		.extra1		= &zero,
		.proc_handler	= proc_dointvec_minmax
	},
	{ }
};

static __net_init int sysctl_core_net_init(struct net *net)
{
	struct ctl_table *tbl;

	tbl = netns_core_table;
	if (!net_eq(net, &init_net)) {
		tbl = kmemdup(tbl, sizeof(netns_core_table), GFP_KERNEL);
		if (tbl == NULL)
			goto err_dup;

		tbl[0].data = &net->core.sysctl_somaxconn;

		/* Don't export any sysctls to unprivileged users */
		if (net->user_ns != &init_user_ns) {
			tbl[0].procname = NULL;
		}
	}

	net->core.sysctl_hdr = register_net_sysctl(net, "net/core", tbl);
	if (net->core.sysctl_hdr == NULL)
		goto err_reg;

	return 0;

err_reg:
	if (tbl != netns_core_table)
		kfree(tbl);
err_dup:
	return -ENOMEM;
}

static __net_exit void sysctl_core_net_exit(struct net *net)
{
	struct ctl_table *tbl;

	tbl = net->core.sysctl_hdr->ctl_table_arg;
	unregister_net_sysctl_table(net->core.sysctl_hdr);
	BUG_ON(tbl == netns_core_table);
	kfree(tbl);
}

static __net_initdata struct pernet_operations sysctl_core_ops = {
	.init = sysctl_core_net_init,
	.exit = sysctl_core_net_exit,
};

static __init int sysctl_core_init(void)
{
	register_net_sysctl(&init_net, "net/core", net_core_table);
	return register_pernet_subsys(&sysctl_core_ops);
}

fs_initcall(sysctl_core_init);<|MERGE_RESOLUTION|>--- conflicted
+++ resolved
@@ -366,15 +366,6 @@
 		.data		= &bpf_jit_enable,
 		.maxlen		= sizeof(int),
 		.mode		= 0644,
-<<<<<<< HEAD
-#ifndef CONFIG_BPF_JIT_ALWAYS_ON
-		.proc_handler	= proc_dointvec
-#else
-		.proc_handler	= proc_dointvec_minmax,
-		.extra1		= &one,
-		.extra2		= &one,
-#endif
-=======
 		.proc_handler	= proc_dointvec_minmax_bpf_enable,
 # ifdef CONFIG_BPF_JIT_ALWAYS_ON
 		.extra1		= &one,
@@ -383,7 +374,6 @@
 		.extra1		= &zero,
 		.extra2		= &two,
 # endif
->>>>>>> 03a0dded
 	},
 # ifdef CONFIG_HAVE_EBPF_JIT
 	{
