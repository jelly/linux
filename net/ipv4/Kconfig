# SPDX-License-Identifier: GPL-2.0-only
#
# IP configuration
#
config IP_MULTICAST
	bool "IP: multicasting"
	help
	  This is code for addressing several networked computers at once,
	  enlarging your kernel by about 2 KB. You need multicasting if you
	  intend to participate in the MBONE, a high bandwidth network on top
	  of the Internet which carries audio and video broadcasts. More
	  information about the MBONE is on the WWW at
	  <http://www.savetz.com/mbone/>. For most people, it's safe to say N.

config IP_ADVANCED_ROUTER
	bool "IP: advanced router"
	help
	  If you intend to run your Linux box mostly as a router, i.e. as a
	  computer that forwards and redistributes network packets, say Y; you
	  will then be presented with several options that allow more precise
	  control about the routing process.

	  The answer to this question won't directly affect the kernel:
	  answering N will just cause the configurator to skip all the
	  questions about advanced routing.

	  Note that your box can only act as a router if you enable IP
	  forwarding in your kernel; you can do that by saying Y to "/proc
	  file system support" and "Sysctl support" below and executing the
	  line

	  echo "1" > /proc/sys/net/ipv4/ip_forward

	  at boot time after the /proc file system has been mounted.

	  If you turn on IP forwarding, you should consider the rp_filter, which
	  automatically rejects incoming packets if the routing table entry
	  for their source address doesn't match the network interface they're
	  arriving on. This has security advantages because it prevents the
	  so-called IP spoofing, however it can pose problems if you use
	  asymmetric routing (packets from you to a host take a different path
	  than packets from that host to you) or if you operate a non-routing
	  host which has several IP addresses on different interfaces. To turn
	  rp_filter on use:

	  echo 1 > /proc/sys/net/ipv4/conf/<device>/rp_filter
	   or
	  echo 1 > /proc/sys/net/ipv4/conf/all/rp_filter

	  Note that some distributions enable it in startup scripts.
	  For details about rp_filter strict and loose mode read
	  <file:Documentation/networking/ip-sysctl.rst>.

	  If unsure, say N here.

config IP_FIB_TRIE_STATS
	bool "FIB TRIE statistics"
	depends on IP_ADVANCED_ROUTER
	help
	  Keep track of statistics on structure of FIB TRIE table.
	  Useful for testing and measuring TRIE performance.

config IP_MULTIPLE_TABLES
	bool "IP: policy routing"
	depends on IP_ADVANCED_ROUTER
	select FIB_RULES
	help
	  Normally, a router decides what to do with a received packet based
	  solely on the packet's final destination address. If you say Y here,
	  the Linux router will also be able to take the packet's source
	  address into account. Furthermore, the TOS (Type-Of-Service) field
	  of the packet can be used for routing decisions as well.

	  If you need more information, see the Linux Advanced
	  Routing and Traffic Control documentation at
	  <http://lartc.org/howto/lartc.rpdb.html>

	  If unsure, say N.

config IP_ROUTE_MULTIPATH
	bool "IP: equal cost multipath"
	depends on IP_ADVANCED_ROUTER
	help
	  Normally, the routing tables specify a single action to be taken in
	  a deterministic manner for a given packet. If you say Y here
	  however, it becomes possible to attach several actions to a packet
	  pattern, in effect specifying several alternative paths to travel
	  for those packets. The router considers all these paths to be of
	  equal "cost" and chooses one of them in a non-deterministic fashion
	  if a matching packet arrives.

config IP_ROUTE_VERBOSE
	bool "IP: verbose route monitoring"
	depends on IP_ADVANCED_ROUTER
	help
	  If you say Y here, which is recommended, then the kernel will print
	  verbose messages regarding the routing, for example warnings about
	  received packets which look strange and could be evidence of an
	  attack or a misconfigured system somewhere. The information is
	  handled by the klogd daemon which is responsible for kernel messages
	  ("man klogd").

config IP_ROUTE_CLASSID
	bool

config IP_PNP
	bool "IP: kernel level autoconfiguration"
	help
	  This enables automatic configuration of IP addresses of devices and
	  of the routing table during kernel boot, based on either information
	  supplied on the kernel command line or by BOOTP or RARP protocols.
	  You need to say Y only for diskless machines requiring network
	  access to boot (in which case you want to say Y to "Root file system
	  on NFS" as well), because all other machines configure the network
	  in their startup scripts.

config IP_PNP_DHCP
	bool "IP: DHCP support"
	depends on IP_PNP
	help
	  If you want your Linux box to mount its whole root file system (the
	  one containing the directory /) from some other computer over the
	  net via NFS and you want the IP address of your computer to be
	  discovered automatically at boot time using the DHCP protocol (a
	  special protocol designed for doing this job), say Y here. In case
	  the boot ROM of your network card was designed for booting Linux and
	  does DHCP itself, providing all necessary information on the kernel
	  command line, you can say N here.

	  If unsure, say Y. Note that if you want to use DHCP, a DHCP server
	  must be operating on your network.  Read
	  <file:Documentation/admin-guide/nfs/nfsroot.rst> for details.

config IP_PNP_BOOTP
	bool "IP: BOOTP support"
	depends on IP_PNP
	help
	  If you want your Linux box to mount its whole root file system (the
	  one containing the directory /) from some other computer over the
	  net via NFS and you want the IP address of your computer to be
	  discovered automatically at boot time using the BOOTP protocol (a
	  special protocol designed for doing this job), say Y here. In case
	  the boot ROM of your network card was designed for booting Linux and
	  does BOOTP itself, providing all necessary information on the kernel
	  command line, you can say N here. If unsure, say Y. Note that if you
	  want to use BOOTP, a BOOTP server must be operating on your network.
	  Read <file:Documentation/admin-guide/nfs/nfsroot.rst> for details.

config IP_PNP_RARP
	bool "IP: RARP support"
	depends on IP_PNP
	help
	  If you want your Linux box to mount its whole root file system (the
	  one containing the directory /) from some other computer over the
	  net via NFS and you want the IP address of your computer to be
	  discovered automatically at boot time using the RARP protocol (an
	  older protocol which is being obsoleted by BOOTP and DHCP), say Y
	  here. Note that if you want to use RARP, a RARP server must be
	  operating on your network. Read
	  <file:Documentation/admin-guide/nfs/nfsroot.rst> for details.

config NET_IPIP
	tristate "IP: tunneling"
	select INET_TUNNEL
	select NET_IP_TUNNEL
	help
	  Tunneling means encapsulating data of one protocol type within
	  another protocol and sending it over a channel that understands the
	  encapsulating protocol. This particular tunneling driver implements
	  encapsulation of IP within IP, which sounds kind of pointless, but
	  can be useful if you want to make your (or some other) machine
	  appear on a different network than it physically is, or to use
	  mobile-IP facilities (allowing laptops to seamlessly move between
	  networks without changing their IP addresses).

	  Saying Y to this option will produce two modules ( = code which can
	  be inserted in and removed from the running kernel whenever you
	  want). Most people won't need this and can say N.

config NET_IPGRE_DEMUX
	tristate "IP: GRE demultiplexer"
	help
	  This is helper module to demultiplex GRE packets on GRE version field criteria.
	  Required by ip_gre and pptp modules.

config NET_IP_TUNNEL
	tristate
	select DST_CACHE
	select GRO_CELLS
	default n

config NET_IPGRE
	tristate "IP: GRE tunnels over IP"
	depends on (IPV6 || IPV6=n) && NET_IPGRE_DEMUX
	select NET_IP_TUNNEL
	help
	  Tunneling means encapsulating data of one protocol type within
	  another protocol and sending it over a channel that understands the
	  encapsulating protocol. This particular tunneling driver implements
	  GRE (Generic Routing Encapsulation) and at this time allows
	  encapsulating of IPv4 or IPv6 over existing IPv4 infrastructure.
	  This driver is useful if the other endpoint is a Cisco router: Cisco
	  likes GRE much better than the other Linux tunneling driver ("IP
	  tunneling" above). In addition, GRE allows multicast redistribution
	  through the tunnel.

config NET_IPGRE_BROADCAST
	bool "IP: broadcast GRE over IP"
	depends on IP_MULTICAST && NET_IPGRE
	help
	  One application of GRE/IP is to construct a broadcast WAN (Wide Area
	  Network), which looks like a normal Ethernet LAN (Local Area
	  Network), but can be distributed all over the Internet. If you want
	  to do that, say Y here and to "IP multicast routing" below.

config IP_MROUTE_COMMON
	bool
	depends on IP_MROUTE || IPV6_MROUTE

config IP_MROUTE
	bool "IP: multicast routing"
	depends on IP_MULTICAST
	select IP_MROUTE_COMMON
	help
	  This is used if you want your machine to act as a router for IP
	  packets that have several destination addresses. It is needed on the
	  MBONE, a high bandwidth network on top of the Internet which carries
	  audio and video broadcasts. In order to do that, you would most
	  likely run the program mrouted. If you haven't heard about it, you
	  don't need it.

config IP_MROUTE_MULTIPLE_TABLES
	bool "IP: multicast policy routing"
	depends on IP_MROUTE && IP_ADVANCED_ROUTER
	select FIB_RULES
	help
	  Normally, a multicast router runs a userspace daemon and decides
	  what to do with a multicast packet based on the source and
	  destination addresses. If you say Y here, the multicast router
	  will also be able to take interfaces and packet marks into
	  account and run multiple instances of userspace daemons
	  simultaneously, each one handling a single table.

	  If unsure, say N.

config IP_PIMSM_V1
	bool "IP: PIM-SM version 1 support"
	depends on IP_MROUTE
	help
	  Kernel side support for Sparse Mode PIM (Protocol Independent
	  Multicast) version 1. This multicast routing protocol is used widely
	  because Cisco supports it. You need special software to use it
	  (pimd-v1). Please see <http://netweb.usc.edu/pim/> for more
	  information about PIM.

	  Say Y if you want to use PIM-SM v1. Note that you can say N here if
	  you just want to use Dense Mode PIM.

config IP_PIMSM_V2
	bool "IP: PIM-SM version 2 support"
	depends on IP_MROUTE
	help
	  Kernel side support for Sparse Mode PIM version 2. In order to use
	  this, you need an experimental routing daemon supporting it (pimd or
	  gated-5). This routing protocol is not used widely, so say N unless
	  you want to play with it.

config SYN_COOKIES
	bool "IP: TCP syncookie support"
	help
	  Normal TCP/IP networking is open to an attack known as "SYN
	  flooding". This denial-of-service attack prevents legitimate remote
	  users from being able to connect to your computer during an ongoing
	  attack and requires very little work from the attacker, who can
	  operate from anywhere on the Internet.

	  SYN cookies provide protection against this type of attack. If you
	  say Y here, the TCP/IP stack will use a cryptographic challenge
	  protocol known as "SYN cookies" to enable legitimate users to
	  continue to connect, even when your machine is under attack. There
	  is no need for the legitimate users to change their TCP/IP software;
	  SYN cookies work transparently to them. For technical information
	  about SYN cookies, check out <http://cr.yp.to/syncookies.html>.

	  If you are SYN flooded, the source address reported by the kernel is
	  likely to have been forged by the attacker; it is only reported as
	  an aid in tracing the packets to their actual source and should not
	  be taken as absolute truth.

	  SYN cookies may prevent correct error reporting on clients when the
	  server is really overloaded. If this happens frequently better turn
	  them off.

	  If you say Y here, you can disable SYN cookies at run time by
	  saying Y to "/proc file system support" and
	  "Sysctl support" below and executing the command

	  echo 0 > /proc/sys/net/ipv4/tcp_syncookies

	  after the /proc file system has been mounted.

	  If unsure, say N.

config NET_IPVTI
	tristate "Virtual (secure) IP: tunneling"
	depends on IPV6 || IPV6=n
	select INET_TUNNEL
	select NET_IP_TUNNEL
	select XFRM
	help
	  Tunneling means encapsulating data of one protocol type within
	  another protocol and sending it over a channel that understands the
	  encapsulating protocol. This can be used with xfrm mode tunnel to give
	  the notion of a secure tunnel for IPSEC and then use routing protocol
	  on top.

config NET_UDP_TUNNEL
	tristate
	select NET_IP_TUNNEL
	default n

config NET_FOU
	tristate "IP: Foo (IP protocols) over UDP"
	select XFRM
	select NET_UDP_TUNNEL
	help
	  Foo over UDP allows any IP protocol to be directly encapsulated
	  over UDP include tunnels (IPIP, GRE, SIT). By encapsulating in UDP
	  network mechanisms and optimizations for UDP (such as ECMP
	  and RSS) can be leveraged to provide better service.

config NET_FOU_IP_TUNNELS
	bool "IP: FOU encapsulation of IP tunnels"
	depends on NET_IPIP || NET_IPGRE || IPV6_SIT
	select NET_FOU
	help
	  Allow configuration of FOU or GUE encapsulation for IP tunnels.
	  When this option is enabled IP tunnels can be configured to use
	  FOU or GUE encapsulation.

config INET_AH
	tristate "IP: AH transformation"
<<<<<<< HEAD
	select XFRM_ALGO
	select CRYPTO
	select CRYPTO_HMAC
	select CRYPTO_MD5
	select CRYPTO_SHA1
	help
	  Support for IPsec AH.
=======
	select XFRM_AH
	---help---
	  Support for IPsec AH (Authentication Header).

	  AH can be used with various authentication algorithms.  Besides
	  enabling AH support itself, this option enables the generic
	  implementations of the algorithms that RFC 8221 lists as MUST be
	  implemented.  If you need any other algorithms, you'll need to enable
	  them in the crypto API.  You should also enable accelerated
	  implementations of any needed algorithms when available.
>>>>>>> be013698

	  If unsure, say Y.

config INET_ESP
	tristate "IP: ESP transformation"
<<<<<<< HEAD
	select XFRM_ALGO
	select CRYPTO
	select CRYPTO_AUTHENC
	select CRYPTO_HMAC
	select CRYPTO_MD5
	select CRYPTO_CBC
	select CRYPTO_SHA1
	select CRYPTO_DES
	select CRYPTO_ECHAINIV
	help
	  Support for IPsec ESP.
=======
	select XFRM_ESP
	---help---
	  Support for IPsec ESP (Encapsulating Security Payload).

	  ESP can be used with various encryption and authentication algorithms.
	  Besides enabling ESP support itself, this option enables the generic
	  implementations of the algorithms that RFC 8221 lists as MUST be
	  implemented.  If you need any other algorithms, you'll need to enable
	  them in the crypto API.  You should also enable accelerated
	  implementations of any needed algorithms when available.
>>>>>>> be013698

	  If unsure, say Y.

config INET_ESP_OFFLOAD
	tristate "IP: ESP transformation offload"
	depends on INET_ESP
	select XFRM_OFFLOAD
	default n
	help
	  Support for ESP transformation offload. This makes sense
	  only if this system really does IPsec and want to do it
	  with high throughput. A typical desktop system does not
	  need it, even if it does IPsec.

	  If unsure, say N.

config INET_ESPINTCP
	bool "IP: ESP in TCP encapsulation (RFC 8229)"
	depends on XFRM && INET_ESP
	select STREAM_PARSER
	select NET_SOCK_MSG
	select XFRM_ESPINTCP
	help
	  Support for RFC 8229 encapsulation of ESP and IKE over
	  TCP/IPv4 sockets.

	  If unsure, say N.

config INET_IPCOMP
	tristate "IP: IPComp transformation"
	select INET_XFRM_TUNNEL
	select XFRM_IPCOMP
	help
	  Support for IP Payload Compression Protocol (IPComp) (RFC3173),
	  typically needed for IPsec.

	  If unsure, say Y.

config INET_XFRM_TUNNEL
	tristate
	select INET_TUNNEL
	default n

config INET_TUNNEL
	tristate
	default n

config INET_DIAG
	tristate "INET: socket monitoring interface"
	default y
	help
	  Support for INET (TCP, DCCP, etc) socket monitoring interface used by
	  native Linux tools such as ss. ss is included in iproute2, currently
	  downloadable at:

	    http://www.linuxfoundation.org/collaborate/workgroups/networking/iproute2

	  If unsure, say Y.

config INET_TCP_DIAG
	depends on INET_DIAG
	def_tristate INET_DIAG

config INET_UDP_DIAG
	tristate "UDP: socket monitoring interface"
	depends on INET_DIAG && (IPV6 || IPV6=n)
	default n
	help
	  Support for UDP socket monitoring interface used by the ss tool.
	  If unsure, say Y.

config INET_RAW_DIAG
	tristate "RAW: socket monitoring interface"
	depends on INET_DIAG && (IPV6 || IPV6=n)
	default n
	help
	  Support for RAW socket monitoring interface used by the ss tool.
	  If unsure, say Y.

config INET_DIAG_DESTROY
	bool "INET: allow privileged process to administratively close sockets"
	depends on INET_DIAG
	default n
	help
	  Provides a SOCK_DESTROY operation that allows privileged processes
	  (e.g., a connection manager or a network administration tool such as
	  ss) to close sockets opened by other processes. Closing a socket in
	  this way interrupts any blocking read/write/connect operations on
	  the socket and causes future socket calls to behave as if the socket
	  had been disconnected.
	  If unsure, say N.

menuconfig TCP_CONG_ADVANCED
	bool "TCP: advanced congestion control"
	help
	  Support for selection of various TCP congestion control
	  modules.

	  Nearly all users can safely say no here, and a safe default
	  selection will be made (CUBIC with new Reno as a fallback).

	  If unsure, say N.

if TCP_CONG_ADVANCED

config TCP_CONG_BIC
	tristate "Binary Increase Congestion (BIC) control"
	default m
	help
	  BIC-TCP is a sender-side only change that ensures a linear RTT
	  fairness under large windows while offering both scalability and
	  bounded TCP-friendliness. The protocol combines two schemes
	  called additive increase and binary search increase. When the
	  congestion window is large, additive increase with a large
	  increment ensures linear RTT fairness as well as good
	  scalability. Under small congestion windows, binary search
	  increase provides TCP friendliness.
	  See http://www.csc.ncsu.edu/faculty/rhee/export/bitcp/

config TCP_CONG_CUBIC
	tristate "CUBIC TCP"
	default y
	help
	  This is version 2.0 of BIC-TCP which uses a cubic growth function
	  among other techniques.
	  See http://www.csc.ncsu.edu/faculty/rhee/export/bitcp/cubic-paper.pdf

config TCP_CONG_WESTWOOD
	tristate "TCP Westwood+"
	default m
	help
	  TCP Westwood+ is a sender-side only modification of the TCP Reno
	  protocol stack that optimizes the performance of TCP congestion
	  control. It is based on end-to-end bandwidth estimation to set
	  congestion window and slow start threshold after a congestion
	  episode. Using this estimation, TCP Westwood+ adaptively sets a
	  slow start threshold and a congestion window which takes into
	  account the bandwidth used  at the time congestion is experienced.
	  TCP Westwood+ significantly increases fairness wrt TCP Reno in
	  wired networks and throughput over wireless links.

config TCP_CONG_HTCP
	tristate "H-TCP"
	default m
	help
	  H-TCP is a send-side only modifications of the TCP Reno
	  protocol stack that optimizes the performance of TCP
	  congestion control for high speed network links. It uses a
	  modeswitch to change the alpha and beta parameters of TCP Reno
	  based on network conditions and in a way so as to be fair with
	  other Reno and H-TCP flows.

config TCP_CONG_HSTCP
	tristate "High Speed TCP"
	default n
	help
	  Sally Floyd's High Speed TCP (RFC 3649) congestion control.
	  A modification to TCP's congestion control mechanism for use
	  with large congestion windows. A table indicates how much to
	  increase the congestion window by when an ACK is received.
	  For more detail see http://www.icir.org/floyd/hstcp.html

config TCP_CONG_HYBLA
	tristate "TCP-Hybla congestion control algorithm"
	default n
	help
	  TCP-Hybla is a sender-side only change that eliminates penalization of
	  long-RTT, large-bandwidth connections, like when satellite legs are
	  involved, especially when sharing a common bottleneck with normal
	  terrestrial connections.

config TCP_CONG_VEGAS
	tristate "TCP Vegas"
	default n
	help
	  TCP Vegas is a sender-side only change to TCP that anticipates
	  the onset of congestion by estimating the bandwidth. TCP Vegas
	  adjusts the sending rate by modifying the congestion
	  window. TCP Vegas should provide less packet loss, but it is
	  not as aggressive as TCP Reno.

config TCP_CONG_NV
	tristate "TCP NV"
	default n
	help
	  TCP NV is a follow up to TCP Vegas. It has been modified to deal with
	  10G networks, measurement noise introduced by LRO, GRO and interrupt
	  coalescence. In addition, it will decrease its cwnd multiplicatively
	  instead of linearly.

	  Note that in general congestion avoidance (cwnd decreased when # packets
	  queued grows) cannot coexist with congestion control (cwnd decreased only
	  when there is packet loss) due to fairness issues. One scenario when they
	  can coexist safely is when the CA flows have RTTs << CC flows RTTs.

	  For further details see http://www.brakmo.org/networking/tcp-nv/

config TCP_CONG_SCALABLE
	tristate "Scalable TCP"
	default n
	help
	  Scalable TCP is a sender-side only change to TCP which uses a
	  MIMD congestion control algorithm which has some nice scaling
	  properties, though is known to have fairness issues.
	  See http://www.deneholme.net/tom/scalable/

config TCP_CONG_LP
	tristate "TCP Low Priority"
	default n
	help
	  TCP Low Priority (TCP-LP), a distributed algorithm whose goal is
	  to utilize only the excess network bandwidth as compared to the
	  ``fair share`` of bandwidth as targeted by TCP.
	  See http://www-ece.rice.edu/networks/TCP-LP/

config TCP_CONG_VENO
	tristate "TCP Veno"
	default n
	help
	  TCP Veno is a sender-side only enhancement of TCP to obtain better
	  throughput over wireless networks. TCP Veno makes use of state
	  distinguishing to circumvent the difficult judgment of the packet loss
	  type. TCP Veno cuts down less congestion window in response to random
	  loss packets.
	  See <http://ieeexplore.ieee.org/xpl/freeabs_all.jsp?arnumber=1177186>

config TCP_CONG_YEAH
	tristate "YeAH TCP"
	select TCP_CONG_VEGAS
	default n
	help
	  YeAH-TCP is a sender-side high-speed enabled TCP congestion control
	  algorithm, which uses a mixed loss/delay approach to compute the
	  congestion window. It's design goals target high efficiency,
	  internal, RTT and Reno fairness, resilience to link loss while
	  keeping network elements load as low as possible.

	  For further details look here:
	    http://wil.cs.caltech.edu/pfldnet2007/paper/YeAH_TCP.pdf

config TCP_CONG_ILLINOIS
	tristate "TCP Illinois"
	default n
	help
	  TCP-Illinois is a sender-side modification of TCP Reno for
	  high speed long delay links. It uses round-trip-time to
	  adjust the alpha and beta parameters to achieve a higher average
	  throughput and maintain fairness.

	  For further details see:
	    http://www.ews.uiuc.edu/~shaoliu/tcpillinois/index.html

config TCP_CONG_DCTCP
	tristate "DataCenter TCP (DCTCP)"
	default n
	help
	  DCTCP leverages Explicit Congestion Notification (ECN) in the network to
	  provide multi-bit feedback to the end hosts. It is designed to provide:

	  - High burst tolerance (incast due to partition/aggregate),
	  - Low latency (short flows, queries),
	  - High throughput (continuous data updates, large file transfers) with
	    commodity, shallow-buffered switches.

	  All switches in the data center network running DCTCP must support
	  ECN marking and be configured for marking when reaching defined switch
	  buffer thresholds. The default ECN marking threshold heuristic for
	  DCTCP on switches is 20 packets (30KB) at 1Gbps, and 65 packets
	  (~100KB) at 10Gbps, but might need further careful tweaking.

	  For further details see:
	    http://simula.stanford.edu/~alizade/Site/DCTCP_files/dctcp-final.pdf

config TCP_CONG_CDG
	tristate "CAIA Delay-Gradient (CDG)"
	default n
	help
	  CAIA Delay-Gradient (CDG) is a TCP congestion control that modifies
	  the TCP sender in order to:

	  o Use the delay gradient as a congestion signal.
	  o Back off with an average probability that is independent of the RTT.
	  o Coexist with flows that use loss-based congestion control.
	  o Tolerate packet loss unrelated to congestion.

	  For further details see:
	    D.A. Hayes and G. Armitage. "Revisiting TCP congestion control using
	    delay gradients." In Networking 2011. Preprint: http://goo.gl/No3vdg

config TCP_CONG_BBR
	tristate "BBR TCP"
	default n
	help

	  BBR (Bottleneck Bandwidth and RTT) TCP congestion control aims to
	  maximize network utilization and minimize queues. It builds an explicit
	  model of the the bottleneck delivery rate and path round-trip
	  propagation delay. It tolerates packet loss and delay unrelated to
	  congestion. It can operate over LAN, WAN, cellular, wifi, or cable
	  modem links. It can coexist with flows that use loss-based congestion
	  control, and can operate with shallow buffers, deep buffers,
	  bufferbloat, policers, or AQM schemes that do not provide a delay
	  signal. It requires the fq ("Fair Queue") pacing packet scheduler.

choice
	prompt "Default TCP congestion control"
	default DEFAULT_CUBIC
	help
	  Select the TCP congestion control that will be used by default
	  for all connections.

	config DEFAULT_BIC
		bool "Bic" if TCP_CONG_BIC=y

	config DEFAULT_CUBIC
		bool "Cubic" if TCP_CONG_CUBIC=y

	config DEFAULT_HTCP
		bool "Htcp" if TCP_CONG_HTCP=y

	config DEFAULT_HYBLA
		bool "Hybla" if TCP_CONG_HYBLA=y

	config DEFAULT_VEGAS
		bool "Vegas" if TCP_CONG_VEGAS=y

	config DEFAULT_VENO
		bool "Veno" if TCP_CONG_VENO=y

	config DEFAULT_WESTWOOD
		bool "Westwood" if TCP_CONG_WESTWOOD=y

	config DEFAULT_DCTCP
		bool "DCTCP" if TCP_CONG_DCTCP=y

	config DEFAULT_CDG
		bool "CDG" if TCP_CONG_CDG=y

	config DEFAULT_BBR
		bool "BBR" if TCP_CONG_BBR=y

	config DEFAULT_RENO
		bool "Reno"
endchoice

endif

config TCP_CONG_CUBIC
	tristate
	depends on !TCP_CONG_ADVANCED
	default y

config DEFAULT_TCP_CONG
	string
	default "bic" if DEFAULT_BIC
	default "cubic" if DEFAULT_CUBIC
	default "htcp" if DEFAULT_HTCP
	default "hybla" if DEFAULT_HYBLA
	default "vegas" if DEFAULT_VEGAS
	default "westwood" if DEFAULT_WESTWOOD
	default "veno" if DEFAULT_VENO
	default "reno" if DEFAULT_RENO
	default "dctcp" if DEFAULT_DCTCP
	default "cdg" if DEFAULT_CDG
	default "bbr" if DEFAULT_BBR
	default "cubic"

config TCP_MD5SIG
	bool "TCP: MD5 Signature Option support (RFC2385)"
	select CRYPTO
	select CRYPTO_MD5
	help
	  RFC2385 specifies a method of giving MD5 protection to TCP sessions.
	  Its main (only?) use is to protect BGP sessions between core routers
	  on the Internet.

	  If unsure, say N.<|MERGE_RESOLUTION|>--- conflicted
+++ resolved
@@ -340,17 +340,8 @@
 
 config INET_AH
 	tristate "IP: AH transformation"
-<<<<<<< HEAD
-	select XFRM_ALGO
-	select CRYPTO
-	select CRYPTO_HMAC
-	select CRYPTO_MD5
-	select CRYPTO_SHA1
-	help
-	  Support for IPsec AH.
-=======
 	select XFRM_AH
-	---help---
+	help
 	  Support for IPsec AH (Authentication Header).
 
 	  AH can be used with various authentication algorithms.  Besides
@@ -359,27 +350,13 @@
 	  implemented.  If you need any other algorithms, you'll need to enable
 	  them in the crypto API.  You should also enable accelerated
 	  implementations of any needed algorithms when available.
->>>>>>> be013698
 
 	  If unsure, say Y.
 
 config INET_ESP
 	tristate "IP: ESP transformation"
-<<<<<<< HEAD
-	select XFRM_ALGO
-	select CRYPTO
-	select CRYPTO_AUTHENC
-	select CRYPTO_HMAC
-	select CRYPTO_MD5
-	select CRYPTO_CBC
-	select CRYPTO_SHA1
-	select CRYPTO_DES
-	select CRYPTO_ECHAINIV
-	help
-	  Support for IPsec ESP.
-=======
 	select XFRM_ESP
-	---help---
+	help
 	  Support for IPsec ESP (Encapsulating Security Payload).
 
 	  ESP can be used with various encryption and authentication algorithms.
@@ -388,7 +365,6 @@
 	  implemented.  If you need any other algorithms, you'll need to enable
 	  them in the crypto API.  You should also enable accelerated
 	  implementations of any needed algorithms when available.
->>>>>>> be013698
 
 	  If unsure, say Y.
 
