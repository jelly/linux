--- conflicted
+++ resolved
@@ -75,14 +75,6 @@
 	struct resource *r;
 	void __iomem *reg;
 	struct clk *clk;
-<<<<<<< HEAD
-	unsigned int nparents;
-
-	ar100 = devm_kzalloc(&pdev->dev, sizeof(*ar100), GFP_KERNEL);
-	if (!ar100)
-		return -ENOMEM;
-=======
->>>>>>> 6e17b418
 
 	r = platform_get_resource(pdev, IORESOURCE_MEM, 0);
 	reg = devm_ioremap_resource(&pdev->dev, r);
