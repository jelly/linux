--- conflicted
+++ resolved
@@ -1734,16 +1734,6 @@
 #define   PIPE_MISC2_BUBBLE_COUNTER_SCALER_DIS	REG_FIELD_PREP(PIPE_MISC2_BUBBLE_COUNTER_MASK, 20)
 #define   PIPE_MISC2_FLIP_INFO_PLANE_SEL_MASK		REG_GENMASK(2, 0) /* tgl+ */
 #define   PIPE_MISC2_FLIP_INFO_PLANE_SEL(plane_id)	REG_FIELD_PREP(PIPE_MISC2_FLIP_INFO_PLANE_SEL_MASK, (plane_id))
-<<<<<<< HEAD
-
-#define _ICL_PIPE_A_STATUS			0x70058
-#define ICL_PIPESTATUS(dev_priv, pipe)			_MMIO_PIPE2(dev_priv, pipe, _ICL_PIPE_A_STATUS)
-#define   PIPE_STATUS_UNDERRUN				REG_BIT(31)
-#define   PIPE_STATUS_SOFT_UNDERRUN_XELPD		REG_BIT(28)
-#define   PIPE_STATUS_HARD_UNDERRUN_XELPD		REG_BIT(27)
-#define   PIPE_STATUS_PORT_UNDERRUN_XELPD		REG_BIT(26)
-=======
->>>>>>> 82ab75c4
 
 #define VLV_DPFLIPSTAT				_MMIO(VLV_DISPLAY_BASE + 0x70028)
 #define   PIPEB_LINE_COMPARE_INT_EN			REG_BIT(29)
@@ -2600,10 +2590,6 @@
 #define  GEN8_DE_EDP_PSR		REG_BIT(19)
 #define  XELPDP_PMDEMAND_RSP		REG_BIT(3)
 #define  XE2LPD_DBUF_OVERLAP_DETECTED	REG_BIT(1)
-
-#define GEN8_DE_MISC_IRQ_REGS		I915_IRQ_REGS(GEN8_DE_MISC_IMR, \
-						      GEN8_DE_MISC_IER, \
-						      GEN8_DE_MISC_IIR)
 
 #define GEN8_DE_MISC_IRQ_REGS		I915_IRQ_REGS(GEN8_DE_MISC_IMR, \
 						      GEN8_DE_MISC_IER, \
