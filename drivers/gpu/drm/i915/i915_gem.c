--- conflicted
+++ resolved
@@ -3231,16 +3231,11 @@
 	 */
 	for_each_engine(engine, i915, id) {
 		i915_gem_reset_prepare_engine(engine);
-<<<<<<< HEAD
 
 		engine->submit_request = nop_submit_request;
 		engine->schedule = NULL;
 	}
 	i915->caps.scheduler = 0;
-=======
-		engine->submit_request = nop_submit_request;
-	}
->>>>>>> 3eb2ce82
 
 	/*
 	 * Make sure no one is running the old callback before we proceed with
