--- conflicted
+++ resolved
@@ -1078,56 +1078,7 @@
 
 	INIT_WORK(&dmc->work, dmc_load_work_fn);
 
-<<<<<<< HEAD
-	if (DISPLAY_VER_FULL(i915) == IP_VER(14, 0)) {
-		dmc->fw_path = MTL_DMC_PATH;
-		dmc->max_fw_size = XELPDP_DMC_MAX_FW_SIZE;
-	} else if (IS_DG2(i915)) {
-		dmc->fw_path = DG2_DMC_PATH;
-		dmc->max_fw_size = DISPLAY_VER13_DMC_MAX_FW_SIZE;
-	} else if (IS_ALDERLAKE_P(i915)) {
-		dmc->fw_path = ADLP_DMC_PATH;
-		dmc->max_fw_size = DISPLAY_VER13_DMC_MAX_FW_SIZE;
-	} else if (IS_ALDERLAKE_S(i915)) {
-		dmc->fw_path = ADLS_DMC_PATH;
-		dmc->max_fw_size = DISPLAY_VER12_DMC_MAX_FW_SIZE;
-	} else if (IS_DG1(i915)) {
-		dmc->fw_path = DG1_DMC_PATH;
-		dmc->max_fw_size = DISPLAY_VER12_DMC_MAX_FW_SIZE;
-	} else if (IS_ROCKETLAKE(i915)) {
-		dmc->fw_path = RKL_DMC_PATH;
-		dmc->max_fw_size = DISPLAY_VER12_DMC_MAX_FW_SIZE;
-	} else if (IS_TIGERLAKE(i915)) {
-		dmc->fw_path = TGL_DMC_PATH;
-		dmc->max_fw_size = DISPLAY_VER12_DMC_MAX_FW_SIZE;
-	} else if (DISPLAY_VER(i915) == 11) {
-		dmc->fw_path = ICL_DMC_PATH;
-		dmc->max_fw_size = ICL_DMC_MAX_FW_SIZE;
-	} else if (IS_GEMINILAKE(i915)) {
-		dmc->fw_path = GLK_DMC_PATH;
-		dmc->max_fw_size = GLK_DMC_MAX_FW_SIZE;
-	} else if (IS_KABYLAKE(i915) ||
-		   IS_COFFEELAKE(i915) ||
-		   IS_COMETLAKE(i915)) {
-		dmc->fw_path = KBL_DMC_PATH;
-		dmc->max_fw_size = KBL_DMC_MAX_FW_SIZE;
-	} else if (IS_SKYLAKE(i915)) {
-		dmc->fw_path = SKL_DMC_PATH;
-		dmc->max_fw_size = SKL_DMC_MAX_FW_SIZE;
-	} else if (IS_BROXTON(i915)) {
-		dmc->fw_path = BXT_DMC_PATH;
-		dmc->max_fw_size = BXT_DMC_MAX_FW_SIZE;
-	}
-
-	if (i915->params.dmc_firmware_path) {
-		if (strlen(i915->params.dmc_firmware_path) == 0) {
-			drm_info(&i915->drm,
-				 "Disabling DMC firmware and runtime PM\n");
-			goto out;
-		}
-=======
 	dmc->fw_path = dmc_firmware_default(i915, &dmc->max_fw_size);
->>>>>>> 0c383648
 
 	if (dmc_firmware_param_disabled(i915)) {
 		drm_info(&i915->drm, "Disabling DMC firmware and runtime PM\n");
