--- conflicted
+++ resolved
@@ -97,11 +97,7 @@
 
 	obj = kzalloc(sizeof(*obj), GFP_KERNEL);
 	if (!obj)
-<<<<<<< HEAD
-		return NULL;
-=======
 		return ERR_PTR(-ENOMEM);
->>>>>>> 754e0b0e
 
 	/*
 	 * vgem doesn't have any begin/end cpu access ioctls, therefore must use
