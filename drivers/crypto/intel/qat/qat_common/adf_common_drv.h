--- conflicted
+++ resolved
@@ -248,8 +248,6 @@
 	return pmisc->virt_addr;
 }
 
-<<<<<<< HEAD
-=======
 static inline void __iomem *adf_get_etr_base(struct adf_accel_dev *accel_dev)
 {
 	struct adf_hw_device_data *hw_data = accel_dev->hw_device;
@@ -260,7 +258,6 @@
 	return etr->virt_addr;
 }
 
->>>>>>> 0c383648
 static inline void __iomem *adf_get_aram_base(struct adf_accel_dev *accel_dev)
 {
 	struct adf_hw_device_data *hw_data = accel_dev->hw_device;
