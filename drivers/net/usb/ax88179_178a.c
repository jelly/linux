// SPDX-License-Identifier: GPL-2.0-or-later
/*
 * ASIX AX88179/178A USB 3.0/2.0 to Gigabit Ethernet Devices
 *
 * Copyright (C) 2011-2013 ASIX
 */

#include <linux/module.h>
#include <linux/etherdevice.h>
#include <linux/mii.h>
#include <linux/usb.h>
#include <linux/crc32.h>
#include <linux/usb/usbnet.h>
#include <uapi/linux/mdio.h>
#include <linux/mdio.h>

#define AX88179_PHY_ID				0x03
#define AX_EEPROM_LEN				0x100
#define AX88179_EEPROM_MAGIC			0x17900b95
#define AX_MCAST_FLTSIZE			8
#define AX_MAX_MCAST				64
#define AX_INT_PPLS_LINK			((u32)BIT(16))
#define AX_RXHDR_L4_TYPE_MASK			0x1c
#define AX_RXHDR_L4_TYPE_UDP			4
#define AX_RXHDR_L4_TYPE_TCP			16
#define AX_RXHDR_L3CSUM_ERR			2
#define AX_RXHDR_L4CSUM_ERR			1
#define AX_RXHDR_CRC_ERR			((u32)BIT(29))
#define AX_RXHDR_DROP_ERR			((u32)BIT(31))
#define AX_ACCESS_MAC				0x01
#define AX_ACCESS_PHY				0x02
#define AX_ACCESS_EEPROM			0x04
#define AX_ACCESS_EFUS				0x05
#define AX_RELOAD_EEPROM_EFUSE			0x06
#define AX_PAUSE_WATERLVL_HIGH			0x54
#define AX_PAUSE_WATERLVL_LOW			0x55

#define PHYSICAL_LINK_STATUS			0x02
	#define	AX_USB_SS		0x04
	#define	AX_USB_HS		0x02

#define GENERAL_STATUS				0x03
/* Check AX88179 version. UA1:Bit2 = 0,  UA2:Bit2 = 1 */
	#define	AX_SECLD		0x04

#define AX_SROM_ADDR				0x07
#define AX_SROM_CMD				0x0a
	#define EEP_RD			0x04
	#define EEP_BUSY		0x10

#define AX_SROM_DATA_LOW			0x08
#define AX_SROM_DATA_HIGH			0x09

#define AX_RX_CTL				0x0b
	#define AX_RX_CTL_DROPCRCERR	0x0100
	#define AX_RX_CTL_IPE		0x0200
	#define AX_RX_CTL_START		0x0080
	#define AX_RX_CTL_AP		0x0020
	#define AX_RX_CTL_AM		0x0010
	#define AX_RX_CTL_AB		0x0008
	#define AX_RX_CTL_AMALL		0x0002
	#define AX_RX_CTL_PRO		0x0001
	#define AX_RX_CTL_STOP		0x0000

#define AX_NODE_ID				0x10
#define AX_MULFLTARY				0x16

#define AX_MEDIUM_STATUS_MODE			0x22
	#define AX_MEDIUM_GIGAMODE	0x01
	#define AX_MEDIUM_FULL_DUPLEX	0x02
	#define AX_MEDIUM_EN_125MHZ	0x08
	#define AX_MEDIUM_RXFLOW_CTRLEN	0x10
	#define AX_MEDIUM_TXFLOW_CTRLEN	0x20
	#define AX_MEDIUM_RECEIVE_EN	0x100
	#define AX_MEDIUM_PS		0x200
	#define AX_MEDIUM_JUMBO_EN	0x8040

#define AX_MONITOR_MOD				0x24
	#define AX_MONITOR_MODE_RWLC	0x02
	#define AX_MONITOR_MODE_RWMP	0x04
	#define AX_MONITOR_MODE_PMEPOL	0x20
	#define AX_MONITOR_MODE_PMETYPE	0x40

#define AX_GPIO_CTRL				0x25
	#define AX_GPIO_CTRL_GPIO3EN	0x80
	#define AX_GPIO_CTRL_GPIO2EN	0x40
	#define AX_GPIO_CTRL_GPIO1EN	0x20

#define AX_PHYPWR_RSTCTL			0x26
	#define AX_PHYPWR_RSTCTL_BZ	0x0010
	#define AX_PHYPWR_RSTCTL_IPRL	0x0020
	#define AX_PHYPWR_RSTCTL_AT	0x1000

#define AX_RX_BULKIN_QCTRL			0x2e
#define AX_CLK_SELECT				0x33
	#define AX_CLK_SELECT_BCS	0x01
	#define AX_CLK_SELECT_ACS	0x02
	#define AX_CLK_SELECT_ULR	0x08

#define AX_RXCOE_CTL				0x34
	#define AX_RXCOE_IP		0x01
	#define AX_RXCOE_TCP		0x02
	#define AX_RXCOE_UDP		0x04
	#define AX_RXCOE_TCPV6		0x20
	#define AX_RXCOE_UDPV6		0x40

#define AX_TXCOE_CTL				0x35
	#define AX_TXCOE_IP		0x01
	#define AX_TXCOE_TCP		0x02
	#define AX_TXCOE_UDP		0x04
	#define AX_TXCOE_TCPV6		0x20
	#define AX_TXCOE_UDPV6		0x40

#define AX_LEDCTRL				0x73

#define GMII_PHY_PHYSR				0x11
	#define GMII_PHY_PHYSR_SMASK	0xc000
	#define GMII_PHY_PHYSR_GIGA	0x8000
	#define GMII_PHY_PHYSR_100	0x4000
	#define GMII_PHY_PHYSR_FULL	0x2000
	#define GMII_PHY_PHYSR_LINK	0x400

#define GMII_LED_ACT				0x1a
	#define	GMII_LED_ACTIVE_MASK	0xff8f
	#define	GMII_LED0_ACTIVE	BIT(4)
	#define	GMII_LED1_ACTIVE	BIT(5)
	#define	GMII_LED2_ACTIVE	BIT(6)

#define GMII_LED_LINK				0x1c
	#define	GMII_LED_LINK_MASK	0xf888
	#define	GMII_LED0_LINK_10	BIT(0)
	#define	GMII_LED0_LINK_100	BIT(1)
	#define	GMII_LED0_LINK_1000	BIT(2)
	#define	GMII_LED1_LINK_10	BIT(4)
	#define	GMII_LED1_LINK_100	BIT(5)
	#define	GMII_LED1_LINK_1000	BIT(6)
	#define	GMII_LED2_LINK_10	BIT(8)
	#define	GMII_LED2_LINK_100	BIT(9)
	#define	GMII_LED2_LINK_1000	BIT(10)
	#define	LED0_ACTIVE		BIT(0)
	#define	LED0_LINK_10		BIT(1)
	#define	LED0_LINK_100		BIT(2)
	#define	LED0_LINK_1000		BIT(3)
	#define	LED0_FD			BIT(4)
	#define	LED0_USB3_MASK		0x001f
	#define	LED1_ACTIVE		BIT(5)
	#define	LED1_LINK_10		BIT(6)
	#define	LED1_LINK_100		BIT(7)
	#define	LED1_LINK_1000		BIT(8)
	#define	LED1_FD			BIT(9)
	#define	LED1_USB3_MASK		0x03e0
	#define	LED2_ACTIVE		BIT(10)
	#define	LED2_LINK_1000		BIT(13)
	#define	LED2_LINK_100		BIT(12)
	#define	LED2_LINK_10		BIT(11)
	#define	LED2_FD			BIT(14)
	#define	LED_VALID		BIT(15)
	#define	LED2_USB3_MASK		0x7c00

#define GMII_PHYPAGE				0x1e
#define GMII_PHY_PAGE_SELECT			0x1f
	#define GMII_PHY_PGSEL_EXT	0x0007
	#define GMII_PHY_PGSEL_PAGE0	0x0000
	#define GMII_PHY_PGSEL_PAGE3	0x0003
	#define GMII_PHY_PGSEL_PAGE5	0x0005

static int ax88179_reset(struct usbnet *dev);

struct ax88179_data {
	u8  eee_enabled;
	u8  eee_active;
	u16 rxctl;
	u8 in_pm;
	u32 wol_supported;
	u32 wolopts;
	u8 disconnecting;
};

struct ax88179_int_data {
	__le32 intdata1;
	__le32 intdata2;
};

static const struct {
	unsigned char ctrl, timer_l, timer_h, size, ifg;
} AX88179_BULKIN_SIZE[] =	{
	{7, 0x4f, 0,	0x12, 0xff},
	{7, 0x20, 3,	0x16, 0xff},
	{7, 0xae, 7,	0x18, 0xff},
	{7, 0xcc, 0x4c, 0x18, 8},
};

static void ax88179_set_pm_mode(struct usbnet *dev, bool pm_mode)
{
	struct ax88179_data *ax179_data = dev->driver_priv;

	ax179_data->in_pm = pm_mode;
}

static int ax88179_in_pm(struct usbnet *dev)
{
	struct ax88179_data *ax179_data = dev->driver_priv;

	return ax179_data->in_pm;
}

static int __ax88179_read_cmd(struct usbnet *dev, u8 cmd, u16 value, u16 index,
			      u16 size, void *data)
{
	int ret;
	int (*fn)(struct usbnet *, u8, u8, u16, u16, void *, u16);
	struct ax88179_data *ax179_data = dev->driver_priv;

	BUG_ON(!dev);

	if (!ax88179_in_pm(dev))
		fn = usbnet_read_cmd;
	else
		fn = usbnet_read_cmd_nopm;

	ret = fn(dev, cmd, USB_DIR_IN | USB_TYPE_VENDOR | USB_RECIP_DEVICE,
		 value, index, data, size);

	if (unlikely((ret < 0) && !(ret == -ENODEV && ax179_data->disconnecting)))
		netdev_warn(dev->net, "Failed to read reg index 0x%04x: %d\n",
			    index, ret);

	return ret;
}

static int __ax88179_write_cmd(struct usbnet *dev, u8 cmd, u16 value, u16 index,
			       u16 size, const void *data)
{
	int ret;
	int (*fn)(struct usbnet *, u8, u8, u16, u16, const void *, u16);
	struct ax88179_data *ax179_data = dev->driver_priv;

	BUG_ON(!dev);

	if (!ax88179_in_pm(dev))
		fn = usbnet_write_cmd;
	else
		fn = usbnet_write_cmd_nopm;

	ret = fn(dev, cmd, USB_DIR_OUT | USB_TYPE_VENDOR | USB_RECIP_DEVICE,
		 value, index, data, size);

	if (unlikely((ret < 0) && !(ret == -ENODEV && ax179_data->disconnecting)))
		netdev_warn(dev->net, "Failed to write reg index 0x%04x: %d\n",
			    index, ret);

	return ret;
}

static void ax88179_write_cmd_async(struct usbnet *dev, u8 cmd, u16 value,
				    u16 index, u16 size, void *data)
{
	u16 buf;

	if (2 == size) {
		buf = *((u16 *)data);
		cpu_to_le16s(&buf);
		usbnet_write_cmd_async(dev, cmd, USB_DIR_OUT | USB_TYPE_VENDOR |
				       USB_RECIP_DEVICE, value, index, &buf,
				       size);
	} else {
		usbnet_write_cmd_async(dev, cmd, USB_DIR_OUT | USB_TYPE_VENDOR |
				       USB_RECIP_DEVICE, value, index, data,
				       size);
	}
}

static int ax88179_read_cmd(struct usbnet *dev, u8 cmd, u16 value, u16 index,
			    u16 size, void *data)
{
	int ret;

	if (2 == size) {
		u16 buf = 0;
		ret = __ax88179_read_cmd(dev, cmd, value, index, size, &buf);
		le16_to_cpus(&buf);
		*((u16 *)data) = buf;
	} else if (4 == size) {
		u32 buf = 0;
		ret = __ax88179_read_cmd(dev, cmd, value, index, size, &buf);
		le32_to_cpus(&buf);
		*((u32 *)data) = buf;
	} else {
		ret = __ax88179_read_cmd(dev, cmd, value, index, size, data);
	}

	return ret;
}

static int ax88179_write_cmd(struct usbnet *dev, u8 cmd, u16 value, u16 index,
			     u16 size, const void *data)
{
	int ret;

	if (2 == size) {
		u16 buf;
		buf = *((u16 *)data);
		cpu_to_le16s(&buf);
		ret = __ax88179_write_cmd(dev, cmd, value, index,
					  size, &buf);
	} else {
		ret = __ax88179_write_cmd(dev, cmd, value, index,
					  size, data);
	}

	return ret;
}

static void ax88179_status(struct usbnet *dev, struct urb *urb)
{
	struct ax88179_int_data *event;
	u32 link;

	if (urb->actual_length < 8)
		return;

	event = urb->transfer_buffer;
	le32_to_cpus((void *)&event->intdata1);

	link = (((__force u32)event->intdata1) & AX_INT_PPLS_LINK) >> 16;

	if (netif_carrier_ok(dev->net) != link) {
		usbnet_link_change(dev, link, 1);
		if (!link)
			netdev_info(dev->net, "ax88179 - Link status is: 0\n");
	}
}

static int ax88179_mdio_read(struct net_device *netdev, int phy_id, int loc)
{
	struct usbnet *dev = netdev_priv(netdev);
	u16 res;

	ax88179_read_cmd(dev, AX_ACCESS_PHY, phy_id, (__u16)loc, 2, &res);
	return res;
}

static void ax88179_mdio_write(struct net_device *netdev, int phy_id, int loc,
			       int val)
{
	struct usbnet *dev = netdev_priv(netdev);
	u16 res = (u16) val;

	ax88179_write_cmd(dev, AX_ACCESS_PHY, phy_id, (__u16)loc, 2, &res);
}

static inline int ax88179_phy_mmd_indirect(struct usbnet *dev, u16 prtad,
					   u16 devad)
{
	u16 tmp16;
	int ret;

	tmp16 = devad;
	ret = ax88179_write_cmd(dev, AX_ACCESS_PHY, AX88179_PHY_ID,
				MII_MMD_CTRL, 2, &tmp16);

	tmp16 = prtad;
	ret = ax88179_write_cmd(dev, AX_ACCESS_PHY, AX88179_PHY_ID,
				MII_MMD_DATA, 2, &tmp16);

	tmp16 = devad | MII_MMD_CTRL_NOINCR;
	ret = ax88179_write_cmd(dev, AX_ACCESS_PHY, AX88179_PHY_ID,
				MII_MMD_CTRL, 2, &tmp16);

	return ret;
}

static int
ax88179_phy_read_mmd_indirect(struct usbnet *dev, u16 prtad, u16 devad)
{
	int ret;
	u16 tmp16;

	ax88179_phy_mmd_indirect(dev, prtad, devad);

	ret = ax88179_read_cmd(dev, AX_ACCESS_PHY, AX88179_PHY_ID,
			       MII_MMD_DATA, 2, &tmp16);
	if (ret < 0)
		return ret;

	return tmp16;
}

static int
ax88179_phy_write_mmd_indirect(struct usbnet *dev, u16 prtad, u16 devad,
			       u16 data)
{
	int ret;

	ax88179_phy_mmd_indirect(dev, prtad, devad);

	ret = ax88179_write_cmd(dev, AX_ACCESS_PHY, AX88179_PHY_ID,
				MII_MMD_DATA, 2, &data);

	if (ret < 0)
		return ret;

	return 0;
}

static int ax88179_suspend(struct usb_interface *intf, pm_message_t message)
{
	struct usbnet *dev = usb_get_intfdata(intf);
	struct ax88179_data *priv = dev->driver_priv;
	u16 tmp16;
	u8 tmp8;

	ax88179_set_pm_mode(dev, true);

	usbnet_suspend(intf, message);

	/* Enable WoL */
	if (priv->wolopts) {
		ax88179_read_cmd(dev, AX_ACCESS_MAC, AX_MONITOR_MOD,
				 1, 1, &tmp8);
		if (priv->wolopts & WAKE_PHY)
			tmp8 |= AX_MONITOR_MODE_RWLC;
		if (priv->wolopts & WAKE_MAGIC)
			tmp8 |= AX_MONITOR_MODE_RWMP;

		ax88179_write_cmd(dev, AX_ACCESS_MAC, AX_MONITOR_MOD,
				  1, 1, &tmp8);
	}

	/* Disable RX path */
	ax88179_read_cmd(dev, AX_ACCESS_MAC, AX_MEDIUM_STATUS_MODE,
			 2, 2, &tmp16);
	tmp16 &= ~AX_MEDIUM_RECEIVE_EN;
	ax88179_write_cmd(dev, AX_ACCESS_MAC, AX_MEDIUM_STATUS_MODE,
			  2, 2, &tmp16);

	/* Force bulk-in zero length */
	ax88179_read_cmd(dev, AX_ACCESS_MAC, AX_PHYPWR_RSTCTL,
			 2, 2, &tmp16);

	tmp16 |= AX_PHYPWR_RSTCTL_BZ | AX_PHYPWR_RSTCTL_IPRL;
	ax88179_write_cmd(dev, AX_ACCESS_MAC, AX_PHYPWR_RSTCTL,
			  2, 2, &tmp16);

	/* change clock */
	tmp8 = 0;
	ax88179_write_cmd(dev, AX_ACCESS_MAC, AX_CLK_SELECT, 1, 1, &tmp8);

	/* Configure RX control register => stop operation */
	tmp16 = AX_RX_CTL_STOP;
	ax88179_write_cmd(dev, AX_ACCESS_MAC, AX_RX_CTL, 2, 2, &tmp16);

	ax88179_set_pm_mode(dev, false);

	return 0;
}

/* This function is used to enable the autodetach function. */
/* This function is determined by offset 0x43 of EEPROM */
static int ax88179_auto_detach(struct usbnet *dev)
{
	u16 tmp16;
	u8 tmp8;

	if (ax88179_read_cmd(dev, AX_ACCESS_EEPROM, 0x43, 1, 2, &tmp16) < 0)
		return 0;

	if ((tmp16 == 0xFFFF) || (!(tmp16 & 0x0100)))
		return 0;

	/* Enable Auto Detach bit */
	tmp8 = 0;
	ax88179_read_cmd(dev, AX_ACCESS_MAC, AX_CLK_SELECT, 1, 1, &tmp8);
	tmp8 |= AX_CLK_SELECT_ULR;
	ax88179_write_cmd(dev, AX_ACCESS_MAC, AX_CLK_SELECT, 1, 1, &tmp8);

	ax88179_read_cmd(dev, AX_ACCESS_MAC, AX_PHYPWR_RSTCTL, 2, 2, &tmp16);
	tmp16 |= AX_PHYPWR_RSTCTL_AT;
	ax88179_write_cmd(dev, AX_ACCESS_MAC, AX_PHYPWR_RSTCTL, 2, 2, &tmp16);

	return 0;
}

static int ax88179_resume(struct usb_interface *intf)
{
	struct usbnet *dev = usb_get_intfdata(intf);

	ax88179_set_pm_mode(dev, true);

	usbnet_link_change(dev, 0, 0);

	ax88179_reset(dev);

	ax88179_set_pm_mode(dev, false);

	return usbnet_resume(intf);
}

static void ax88179_disconnect(struct usb_interface *intf)
{
	struct usbnet *dev = usb_get_intfdata(intf);
	struct ax88179_data *ax179_data;

	if (!dev)
		return;

	ax179_data = dev->driver_priv;
	ax179_data->disconnecting = 1;

	usbnet_disconnect(intf);
}

static void
ax88179_get_wol(struct net_device *net, struct ethtool_wolinfo *wolinfo)
{
	struct usbnet *dev = netdev_priv(net);
	struct ax88179_data *priv = dev->driver_priv;

	wolinfo->supported = priv->wol_supported;
	wolinfo->wolopts = priv->wolopts;
}

static int
ax88179_set_wol(struct net_device *net, struct ethtool_wolinfo *wolinfo)
{
	struct usbnet *dev = netdev_priv(net);
	struct ax88179_data *priv = dev->driver_priv;

	if (wolinfo->wolopts & ~(priv->wol_supported))
		return -EINVAL;

	priv->wolopts = wolinfo->wolopts;

	return 0;
}

static int ax88179_get_eeprom_len(struct net_device *net)
{
	return AX_EEPROM_LEN;
}

static int
ax88179_get_eeprom(struct net_device *net, struct ethtool_eeprom *eeprom,
		   u8 *data)
{
	struct usbnet *dev = netdev_priv(net);
	u16 *eeprom_buff;
	int first_word, last_word;
	int i, ret;

	if (eeprom->len == 0)
		return -EINVAL;

	eeprom->magic = AX88179_EEPROM_MAGIC;

	first_word = eeprom->offset >> 1;
	last_word = (eeprom->offset + eeprom->len - 1) >> 1;
	eeprom_buff = kmalloc_array(last_word - first_word + 1, sizeof(u16),
				    GFP_KERNEL);
	if (!eeprom_buff)
		return -ENOMEM;

	/* ax88179/178A returns 2 bytes from eeprom on read */
	for (i = first_word; i <= last_word; i++) {
		ret = __ax88179_read_cmd(dev, AX_ACCESS_EEPROM, i, 1, 2,
					 &eeprom_buff[i - first_word]);
		if (ret < 0) {
			kfree(eeprom_buff);
			return -EIO;
		}
	}

	memcpy(data, (u8 *)eeprom_buff + (eeprom->offset & 1), eeprom->len);
	kfree(eeprom_buff);
	return 0;
}

static int
ax88179_set_eeprom(struct net_device *net, struct ethtool_eeprom *eeprom,
		   u8 *data)
{
	struct usbnet *dev = netdev_priv(net);
	u16 *eeprom_buff;
	int first_word;
	int last_word;
	int ret;
	int i;

	netdev_dbg(net, "write EEPROM len %d, offset %d, magic 0x%x\n",
		   eeprom->len, eeprom->offset, eeprom->magic);

	if (eeprom->len == 0)
		return -EINVAL;

	if (eeprom->magic != AX88179_EEPROM_MAGIC)
		return -EINVAL;

	first_word = eeprom->offset >> 1;
	last_word = (eeprom->offset + eeprom->len - 1) >> 1;

	eeprom_buff = kmalloc_array(last_word - first_word + 1, sizeof(u16),
				    GFP_KERNEL);
	if (!eeprom_buff)
		return -ENOMEM;

	/* align data to 16 bit boundaries, read the missing data from
	   the EEPROM */
	if (eeprom->offset & 1) {
		ret = ax88179_read_cmd(dev, AX_ACCESS_EEPROM, first_word, 1, 2,
				       &eeprom_buff[0]);
		if (ret < 0) {
			netdev_err(net, "Failed to read EEPROM at offset 0x%02x.\n", first_word);
			goto free;
		}
	}

	if ((eeprom->offset + eeprom->len) & 1) {
		ret = ax88179_read_cmd(dev, AX_ACCESS_EEPROM, last_word, 1, 2,
				       &eeprom_buff[last_word - first_word]);
		if (ret < 0) {
			netdev_err(net, "Failed to read EEPROM at offset 0x%02x.\n", last_word);
			goto free;
		}
	}

	memcpy((u8 *)eeprom_buff + (eeprom->offset & 1), data, eeprom->len);

	for (i = first_word; i <= last_word; i++) {
		netdev_dbg(net, "write to EEPROM at offset 0x%02x, data 0x%04x\n",
			   i, eeprom_buff[i - first_word]);
		ret = ax88179_write_cmd(dev, AX_ACCESS_EEPROM, i, 1, 2,
					&eeprom_buff[i - first_word]);
		if (ret < 0) {
			netdev_err(net, "Failed to write EEPROM at offset 0x%02x.\n", i);
			goto free;
		}
		msleep(20);
	}

	/* reload EEPROM data */
	ret = ax88179_write_cmd(dev, AX_RELOAD_EEPROM_EFUSE, 0x0000, 0, 0, NULL);
	if (ret < 0) {
		netdev_err(net, "Failed to reload EEPROM data\n");
		goto free;
	}

	ret = 0;
free:
	kfree(eeprom_buff);
	return ret;
}

static int ax88179_get_link_ksettings(struct net_device *net,
				      struct ethtool_link_ksettings *cmd)
{
	struct usbnet *dev = netdev_priv(net);

	mii_ethtool_get_link_ksettings(&dev->mii, cmd);

	return 0;
}

static int ax88179_set_link_ksettings(struct net_device *net,
				      const struct ethtool_link_ksettings *cmd)
{
	struct usbnet *dev = netdev_priv(net);
	return mii_ethtool_set_link_ksettings(&dev->mii, cmd);
}

static int
ax88179_ethtool_get_eee(struct usbnet *dev, struct ethtool_keee *data)
{
	int val;

	/* Get Supported EEE */
	val = ax88179_phy_read_mmd_indirect(dev, MDIO_PCS_EEE_ABLE,
					    MDIO_MMD_PCS);
	if (val < 0)
		return val;
	mii_eee_cap1_mod_linkmode_t(data->supported, val);

	/* Get advertisement EEE */
	val = ax88179_phy_read_mmd_indirect(dev, MDIO_AN_EEE_ADV,
					    MDIO_MMD_AN);
	if (val < 0)
		return val;
	mii_eee_cap1_mod_linkmode_t(data->advertised, val);

	/* Get LP advertisement EEE */
	val = ax88179_phy_read_mmd_indirect(dev, MDIO_AN_EEE_LPABLE,
					    MDIO_MMD_AN);
	if (val < 0)
		return val;
	mii_eee_cap1_mod_linkmode_t(data->lp_advertised, val);

	return 0;
}

static int
ax88179_ethtool_set_eee(struct usbnet *dev, struct ethtool_keee *data)
{
	u16 tmp16 = linkmode_to_mii_eee_cap1_t(data->advertised);

	return ax88179_phy_write_mmd_indirect(dev, MDIO_AN_EEE_ADV,
					      MDIO_MMD_AN, tmp16);
}

static int ax88179_chk_eee(struct usbnet *dev)
{
	struct ethtool_cmd ecmd = { .cmd = ETHTOOL_GSET };
	struct ax88179_data *priv = dev->driver_priv;

	mii_ethtool_gset(&dev->mii, &ecmd);

	if (ecmd.duplex & DUPLEX_FULL) {
		int eee_lp, eee_cap, eee_adv;
		u32 lp, cap, adv, supported = 0;

		eee_cap = ax88179_phy_read_mmd_indirect(dev,
							MDIO_PCS_EEE_ABLE,
							MDIO_MMD_PCS);
		if (eee_cap < 0) {
			priv->eee_active = 0;
			return false;
		}

		cap = mmd_eee_cap_to_ethtool_sup_t(eee_cap);
		if (!cap) {
			priv->eee_active = 0;
			return false;
		}

		eee_lp = ax88179_phy_read_mmd_indirect(dev,
						       MDIO_AN_EEE_LPABLE,
						       MDIO_MMD_AN);
		if (eee_lp < 0) {
			priv->eee_active = 0;
			return false;
		}

		eee_adv = ax88179_phy_read_mmd_indirect(dev,
							MDIO_AN_EEE_ADV,
							MDIO_MMD_AN);

		if (eee_adv < 0) {
			priv->eee_active = 0;
			return false;
		}

		adv = mmd_eee_adv_to_ethtool_adv_t(eee_adv);
		lp = mmd_eee_adv_to_ethtool_adv_t(eee_lp);
		supported = (ecmd.speed == SPEED_1000) ?
			     SUPPORTED_1000baseT_Full :
			     SUPPORTED_100baseT_Full;

		if (!(lp & adv & supported)) {
			priv->eee_active = 0;
			return false;
		}

		priv->eee_active = 1;
		return true;
	}

	priv->eee_active = 0;
	return false;
}

static void ax88179_disable_eee(struct usbnet *dev)
{
	u16 tmp16;

	tmp16 = GMII_PHY_PGSEL_PAGE3;
	ax88179_write_cmd(dev, AX_ACCESS_PHY, AX88179_PHY_ID,
			  GMII_PHY_PAGE_SELECT, 2, &tmp16);

	tmp16 = 0x3246;
	ax88179_write_cmd(dev, AX_ACCESS_PHY, AX88179_PHY_ID,
			  MII_PHYADDR, 2, &tmp16);

	tmp16 = GMII_PHY_PGSEL_PAGE0;
	ax88179_write_cmd(dev, AX_ACCESS_PHY, AX88179_PHY_ID,
			  GMII_PHY_PAGE_SELECT, 2, &tmp16);
}

static void ax88179_enable_eee(struct usbnet *dev)
{
	u16 tmp16;

	tmp16 = GMII_PHY_PGSEL_PAGE3;
	ax88179_write_cmd(dev, AX_ACCESS_PHY, AX88179_PHY_ID,
			  GMII_PHY_PAGE_SELECT, 2, &tmp16);

	tmp16 = 0x3247;
	ax88179_write_cmd(dev, AX_ACCESS_PHY, AX88179_PHY_ID,
			  MII_PHYADDR, 2, &tmp16);

	tmp16 = GMII_PHY_PGSEL_PAGE5;
	ax88179_write_cmd(dev, AX_ACCESS_PHY, AX88179_PHY_ID,
			  GMII_PHY_PAGE_SELECT, 2, &tmp16);

	tmp16 = 0x0680;
	ax88179_write_cmd(dev, AX_ACCESS_PHY, AX88179_PHY_ID,
			  MII_BMSR, 2, &tmp16);

	tmp16 = GMII_PHY_PGSEL_PAGE0;
	ax88179_write_cmd(dev, AX_ACCESS_PHY, AX88179_PHY_ID,
			  GMII_PHY_PAGE_SELECT, 2, &tmp16);
}

static int ax88179_get_eee(struct net_device *net, struct ethtool_keee *edata)
{
	struct usbnet *dev = netdev_priv(net);
	struct ax88179_data *priv = dev->driver_priv;

	edata->eee_enabled = priv->eee_enabled;
	edata->eee_active = priv->eee_active;

	return ax88179_ethtool_get_eee(dev, edata);
}

static int ax88179_set_eee(struct net_device *net, struct ethtool_keee *edata)
{
	struct usbnet *dev = netdev_priv(net);
	struct ax88179_data *priv = dev->driver_priv;
	int ret;

	priv->eee_enabled = edata->eee_enabled;
	if (!priv->eee_enabled) {
		ax88179_disable_eee(dev);
	} else {
		priv->eee_enabled = ax88179_chk_eee(dev);
		if (!priv->eee_enabled)
			return -EOPNOTSUPP;

		ax88179_enable_eee(dev);
	}

	ret = ax88179_ethtool_set_eee(dev, edata);
	if (ret)
		return ret;

	mii_nway_restart(&dev->mii);

	usbnet_link_change(dev, 0, 0);

	return ret;
}

static int ax88179_ioctl(struct net_device *net, struct ifreq *rq, int cmd)
{
	struct usbnet *dev = netdev_priv(net);
	return generic_mii_ioctl(&dev->mii, if_mii(rq), cmd, NULL);
}

static const struct ethtool_ops ax88179_ethtool_ops = {
	.get_link		= ethtool_op_get_link,
	.get_msglevel		= usbnet_get_msglevel,
	.set_msglevel		= usbnet_set_msglevel,
	.get_wol		= ax88179_get_wol,
	.set_wol		= ax88179_set_wol,
	.get_eeprom_len		= ax88179_get_eeprom_len,
	.get_eeprom		= ax88179_get_eeprom,
	.set_eeprom		= ax88179_set_eeprom,
	.get_eee		= ax88179_get_eee,
	.set_eee		= ax88179_set_eee,
	.nway_reset		= usbnet_nway_reset,
	.get_link_ksettings	= ax88179_get_link_ksettings,
	.set_link_ksettings	= ax88179_set_link_ksettings,
	.get_ts_info		= ethtool_op_get_ts_info,
};

static void ax88179_set_multicast(struct net_device *net)
{
	struct usbnet *dev = netdev_priv(net);
	struct ax88179_data *data = dev->driver_priv;
	u8 *m_filter = ((u8 *)dev->data);

	data->rxctl = (AX_RX_CTL_START | AX_RX_CTL_AB | AX_RX_CTL_IPE);

	if (net->flags & IFF_PROMISC) {
		data->rxctl |= AX_RX_CTL_PRO;
	} else if (net->flags & IFF_ALLMULTI ||
		   netdev_mc_count(net) > AX_MAX_MCAST) {
		data->rxctl |= AX_RX_CTL_AMALL;
	} else if (netdev_mc_empty(net)) {
		/* just broadcast and directed */
	} else {
		/* We use dev->data for our 8 byte filter buffer
		 * to avoid allocating memory that is tricky to free later
		 */
		u32 crc_bits;
		struct netdev_hw_addr *ha;

		memset(m_filter, 0, AX_MCAST_FLTSIZE);

		netdev_for_each_mc_addr(ha, net) {
			crc_bits = ether_crc(ETH_ALEN, ha->addr) >> 26;
			*(m_filter + (crc_bits >> 3)) |= (1 << (crc_bits & 7));
		}

		ax88179_write_cmd_async(dev, AX_ACCESS_MAC, AX_MULFLTARY,
					AX_MCAST_FLTSIZE, AX_MCAST_FLTSIZE,
					m_filter);

		data->rxctl |= AX_RX_CTL_AM;
	}

	ax88179_write_cmd_async(dev, AX_ACCESS_MAC, AX_RX_CTL,
				2, 2, &data->rxctl);
}

static int
ax88179_set_features(struct net_device *net, netdev_features_t features)
{
	u8 tmp;
	struct usbnet *dev = netdev_priv(net);
	netdev_features_t changed = net->features ^ features;

	if (changed & NETIF_F_IP_CSUM) {
		ax88179_read_cmd(dev, AX_ACCESS_MAC, AX_TXCOE_CTL, 1, 1, &tmp);
		tmp ^= AX_TXCOE_TCP | AX_TXCOE_UDP;
		ax88179_write_cmd(dev, AX_ACCESS_MAC, AX_TXCOE_CTL, 1, 1, &tmp);
	}

	if (changed & NETIF_F_IPV6_CSUM) {
		ax88179_read_cmd(dev, AX_ACCESS_MAC, AX_TXCOE_CTL, 1, 1, &tmp);
		tmp ^= AX_TXCOE_TCPV6 | AX_TXCOE_UDPV6;
		ax88179_write_cmd(dev, AX_ACCESS_MAC, AX_TXCOE_CTL, 1, 1, &tmp);
	}

	if (changed & NETIF_F_RXCSUM) {
		ax88179_read_cmd(dev, AX_ACCESS_MAC, AX_RXCOE_CTL, 1, 1, &tmp);
		tmp ^= AX_RXCOE_IP | AX_RXCOE_TCP | AX_RXCOE_UDP |
		       AX_RXCOE_TCPV6 | AX_RXCOE_UDPV6;
		ax88179_write_cmd(dev, AX_ACCESS_MAC, AX_RXCOE_CTL, 1, 1, &tmp);
	}

	return 0;
}

static int ax88179_change_mtu(struct net_device *net, int new_mtu)
{
	struct usbnet *dev = netdev_priv(net);
	u16 tmp16;

	WRITE_ONCE(net->mtu, new_mtu);
	dev->hard_mtu = net->mtu + net->hard_header_len;

	if (net->mtu > 1500) {
		ax88179_read_cmd(dev, AX_ACCESS_MAC, AX_MEDIUM_STATUS_MODE,
				 2, 2, &tmp16);
		tmp16 |= AX_MEDIUM_JUMBO_EN;
		ax88179_write_cmd(dev, AX_ACCESS_MAC, AX_MEDIUM_STATUS_MODE,
				  2, 2, &tmp16);
	} else {
		ax88179_read_cmd(dev, AX_ACCESS_MAC, AX_MEDIUM_STATUS_MODE,
				 2, 2, &tmp16);
		tmp16 &= ~AX_MEDIUM_JUMBO_EN;
		ax88179_write_cmd(dev, AX_ACCESS_MAC, AX_MEDIUM_STATUS_MODE,
				  2, 2, &tmp16);
	}

	/* max qlen depend on hard_mtu and rx_urb_size */
	usbnet_update_max_qlen(dev);

	return 0;
}

static int ax88179_set_mac_addr(struct net_device *net, void *p)
{
	struct usbnet *dev = netdev_priv(net);
	struct sockaddr *addr = p;
	int ret;

	if (netif_running(net))
		return -EBUSY;
	if (!is_valid_ether_addr(addr->sa_data))
		return -EADDRNOTAVAIL;

	eth_hw_addr_set(net, addr->sa_data);

	/* Set the MAC address */
	ret = ax88179_write_cmd(dev, AX_ACCESS_MAC, AX_NODE_ID, ETH_ALEN,
				 ETH_ALEN, net->dev_addr);
	if (ret < 0)
		return ret;

	return 0;
}

static const struct net_device_ops ax88179_netdev_ops = {
	.ndo_open		= usbnet_open,
	.ndo_stop		= usbnet_stop,
	.ndo_start_xmit		= usbnet_start_xmit,
	.ndo_tx_timeout		= usbnet_tx_timeout,
	.ndo_get_stats64	= dev_get_tstats64,
	.ndo_change_mtu		= ax88179_change_mtu,
	.ndo_set_mac_address	= ax88179_set_mac_addr,
	.ndo_validate_addr	= eth_validate_addr,
	.ndo_eth_ioctl		= ax88179_ioctl,
	.ndo_set_rx_mode	= ax88179_set_multicast,
	.ndo_set_features	= ax88179_set_features,
};

static int ax88179_check_eeprom(struct usbnet *dev)
{
	u8 i, buf, eeprom[20];
	u16 csum, delay = HZ / 10;
	unsigned long jtimeout;

	/* Read EEPROM content */
	for (i = 0; i < 6; i++) {
		buf = i;
		if (ax88179_write_cmd(dev, AX_ACCESS_MAC, AX_SROM_ADDR,
				      1, 1, &buf) < 0)
			return -EINVAL;

		buf = EEP_RD;
		if (ax88179_write_cmd(dev, AX_ACCESS_MAC, AX_SROM_CMD,
				      1, 1, &buf) < 0)
			return -EINVAL;

		jtimeout = jiffies + delay;
		do {
			ax88179_read_cmd(dev, AX_ACCESS_MAC, AX_SROM_CMD,
					 1, 1, &buf);

			if (time_after(jiffies, jtimeout))
				return -EINVAL;

		} while (buf & EEP_BUSY);

		__ax88179_read_cmd(dev, AX_ACCESS_MAC, AX_SROM_DATA_LOW,
				   2, 2, &eeprom[i * 2]);

		if ((i == 0) && (eeprom[0] == 0xFF))
			return -EINVAL;
	}

	csum = eeprom[6] + eeprom[7] + eeprom[8] + eeprom[9];
	csum = (csum >> 8) + (csum & 0xff);
	if ((csum + eeprom[10]) != 0xff)
		return -EINVAL;

	return 0;
}

static int ax88179_check_efuse(struct usbnet *dev, u16 *ledmode)
{
	u8	i;
	u8	efuse[64];
	u16	csum = 0;

	if (ax88179_read_cmd(dev, AX_ACCESS_EFUS, 0, 64, 64, efuse) < 0)
		return -EINVAL;

	if (*efuse == 0xFF)
		return -EINVAL;

	for (i = 0; i < 64; i++)
		csum = csum + efuse[i];

	while (csum > 255)
		csum = (csum & 0x00FF) + ((csum >> 8) & 0x00FF);

	if (csum != 0xFF)
		return -EINVAL;

	*ledmode = (efuse[51] << 8) | efuse[52];

	return 0;
}

static int ax88179_convert_old_led(struct usbnet *dev, u16 *ledvalue)
{
	u16 led;

	/* Loaded the old eFuse LED Mode */
	if (ax88179_read_cmd(dev, AX_ACCESS_EEPROM, 0x3C, 1, 2, &led) < 0)
		return -EINVAL;

	led >>= 8;
	switch (led) {
	case 0xFF:
		led = LED0_ACTIVE | LED1_LINK_10 | LED1_LINK_100 |
		      LED1_LINK_1000 | LED2_ACTIVE | LED2_LINK_10 |
		      LED2_LINK_100 | LED2_LINK_1000 | LED_VALID;
		break;
	case 0xFE:
		led = LED0_ACTIVE | LED1_LINK_1000 | LED2_LINK_100 | LED_VALID;
		break;
	case 0xFD:
		led = LED0_ACTIVE | LED1_LINK_1000 | LED2_LINK_100 |
		      LED2_LINK_10 | LED_VALID;
		break;
	case 0xFC:
		led = LED0_ACTIVE | LED1_ACTIVE | LED1_LINK_1000 | LED2_ACTIVE |
		      LED2_LINK_100 | LED2_LINK_10 | LED_VALID;
		break;
	default:
		led = LED0_ACTIVE | LED1_LINK_10 | LED1_LINK_100 |
		      LED1_LINK_1000 | LED2_ACTIVE | LED2_LINK_10 |
		      LED2_LINK_100 | LED2_LINK_1000 | LED_VALID;
		break;
	}

	*ledvalue = led;

	return 0;
}

static int ax88179_led_setting(struct usbnet *dev)
{
	u8 ledfd, value = 0;
	u16 tmp, ledact, ledlink, ledvalue = 0, delay = HZ / 10;
	unsigned long jtimeout;

	/* Check AX88179 version. UA1 or UA2*/
	ax88179_read_cmd(dev, AX_ACCESS_MAC, GENERAL_STATUS, 1, 1, &value);

	if (!(value & AX_SECLD)) {	/* UA1 */
		value = AX_GPIO_CTRL_GPIO3EN | AX_GPIO_CTRL_GPIO2EN |
			AX_GPIO_CTRL_GPIO1EN;
		if (ax88179_write_cmd(dev, AX_ACCESS_MAC, AX_GPIO_CTRL,
				      1, 1, &value) < 0)
			return -EINVAL;
	}

	/* Check EEPROM */
	if (!ax88179_check_eeprom(dev)) {
		value = 0x42;
		if (ax88179_write_cmd(dev, AX_ACCESS_MAC, AX_SROM_ADDR,
				      1, 1, &value) < 0)
			return -EINVAL;

		value = EEP_RD;
		if (ax88179_write_cmd(dev, AX_ACCESS_MAC, AX_SROM_CMD,
				      1, 1, &value) < 0)
			return -EINVAL;

		jtimeout = jiffies + delay;
		do {
			ax88179_read_cmd(dev, AX_ACCESS_MAC, AX_SROM_CMD,
					 1, 1, &value);

			if (time_after(jiffies, jtimeout))
				return -EINVAL;

		} while (value & EEP_BUSY);

		ax88179_read_cmd(dev, AX_ACCESS_MAC, AX_SROM_DATA_HIGH,
				 1, 1, &value);
		ledvalue = (value << 8);

		ax88179_read_cmd(dev, AX_ACCESS_MAC, AX_SROM_DATA_LOW,
				 1, 1, &value);
		ledvalue |= value;

		/* load internal ROM for defaule setting */
		if ((ledvalue == 0xFFFF) || ((ledvalue & LED_VALID) == 0))
			ax88179_convert_old_led(dev, &ledvalue);

	} else if (!ax88179_check_efuse(dev, &ledvalue)) {
		if ((ledvalue == 0xFFFF) || ((ledvalue & LED_VALID) == 0))
			ax88179_convert_old_led(dev, &ledvalue);
	} else {
		ax88179_convert_old_led(dev, &ledvalue);
	}

	tmp = GMII_PHY_PGSEL_EXT;
	ax88179_write_cmd(dev, AX_ACCESS_PHY, AX88179_PHY_ID,
			  GMII_PHY_PAGE_SELECT, 2, &tmp);

	tmp = 0x2c;
	ax88179_write_cmd(dev, AX_ACCESS_PHY, AX88179_PHY_ID,
			  GMII_PHYPAGE, 2, &tmp);

	ax88179_read_cmd(dev, AX_ACCESS_PHY, AX88179_PHY_ID,
			 GMII_LED_ACT, 2, &ledact);

	ax88179_read_cmd(dev, AX_ACCESS_PHY, AX88179_PHY_ID,
			 GMII_LED_LINK, 2, &ledlink);

	ledact &= GMII_LED_ACTIVE_MASK;
	ledlink &= GMII_LED_LINK_MASK;

	if (ledvalue & LED0_ACTIVE)
		ledact |= GMII_LED0_ACTIVE;

	if (ledvalue & LED1_ACTIVE)
		ledact |= GMII_LED1_ACTIVE;

	if (ledvalue & LED2_ACTIVE)
		ledact |= GMII_LED2_ACTIVE;

	if (ledvalue & LED0_LINK_10)
		ledlink |= GMII_LED0_LINK_10;

	if (ledvalue & LED1_LINK_10)
		ledlink |= GMII_LED1_LINK_10;

	if (ledvalue & LED2_LINK_10)
		ledlink |= GMII_LED2_LINK_10;

	if (ledvalue & LED0_LINK_100)
		ledlink |= GMII_LED0_LINK_100;

	if (ledvalue & LED1_LINK_100)
		ledlink |= GMII_LED1_LINK_100;

	if (ledvalue & LED2_LINK_100)
		ledlink |= GMII_LED2_LINK_100;

	if (ledvalue & LED0_LINK_1000)
		ledlink |= GMII_LED0_LINK_1000;

	if (ledvalue & LED1_LINK_1000)
		ledlink |= GMII_LED1_LINK_1000;

	if (ledvalue & LED2_LINK_1000)
		ledlink |= GMII_LED2_LINK_1000;

	tmp = ledact;
	ax88179_write_cmd(dev, AX_ACCESS_PHY, AX88179_PHY_ID,
			  GMII_LED_ACT, 2, &tmp);

	tmp = ledlink;
	ax88179_write_cmd(dev, AX_ACCESS_PHY, AX88179_PHY_ID,
			  GMII_LED_LINK, 2, &tmp);

	tmp = GMII_PHY_PGSEL_PAGE0;
	ax88179_write_cmd(dev, AX_ACCESS_PHY, AX88179_PHY_ID,
			  GMII_PHY_PAGE_SELECT, 2, &tmp);

	/* LED full duplex setting */
	ledfd = 0;
	if (ledvalue & LED0_FD)
		ledfd |= 0x01;
	else if ((ledvalue & LED0_USB3_MASK) == 0)
		ledfd |= 0x02;

	if (ledvalue & LED1_FD)
		ledfd |= 0x04;
	else if ((ledvalue & LED1_USB3_MASK) == 0)
		ledfd |= 0x08;

	if (ledvalue & LED2_FD)
		ledfd |= 0x10;
	else if ((ledvalue & LED2_USB3_MASK) == 0)
		ledfd |= 0x20;

	ax88179_write_cmd(dev, AX_ACCESS_MAC, AX_LEDCTRL, 1, 1, &ledfd);

	return 0;
}

static void ax88179_get_mac_addr(struct usbnet *dev)
{
	u8 mac[ETH_ALEN];

	memset(mac, 0, sizeof(mac));

	/* Maybe the boot loader passed the MAC address via device tree */
	if (!eth_platform_get_mac_address(&dev->udev->dev, mac)) {
		netif_dbg(dev, ifup, dev->net,
			  "MAC address read from device tree");
	} else {
		ax88179_read_cmd(dev, AX_ACCESS_MAC, AX_NODE_ID, ETH_ALEN,
				 ETH_ALEN, mac);
		netif_dbg(dev, ifup, dev->net,
			  "MAC address read from ASIX chip");
	}

	if (is_valid_ether_addr(mac)) {
		eth_hw_addr_set(dev->net, mac);
		if (!is_local_ether_addr(mac))
			dev->net->addr_assign_type = NET_ADDR_PERM;
	} else {
		netdev_info(dev->net, "invalid MAC address, using random\n");
	}

	ax88179_write_cmd(dev, AX_ACCESS_MAC, AX_NODE_ID, ETH_ALEN, ETH_ALEN,
			  dev->net->dev_addr);
}

static int ax88179_bind(struct usbnet *dev, struct usb_interface *intf)
{
	struct ax88179_data *ax179_data;
	int ret;

	ret = usbnet_get_endpoints(dev, intf);
	if (ret < 0)
		return ret;

	ax179_data = kzalloc(sizeof(*ax179_data), GFP_KERNEL);
	if (!ax179_data)
		return -ENOMEM;

	dev->driver_priv = ax179_data;

	dev->net->netdev_ops = &ax88179_netdev_ops;
	dev->net->ethtool_ops = &ax88179_ethtool_ops;
	dev->net->needed_headroom = 8;
	dev->net->max_mtu = 4088;

	/* Initialize MII structure */
	dev->mii.dev = dev->net;
	dev->mii.mdio_read = ax88179_mdio_read;
	dev->mii.mdio_write = ax88179_mdio_write;
	dev->mii.phy_id_mask = 0xff;
	dev->mii.reg_num_mask = 0xff;
	dev->mii.phy_id = 0x03;
	dev->mii.supports_gmii = 1;

	dev->net->features |= NETIF_F_SG | NETIF_F_IP_CSUM |
			      NETIF_F_IPV6_CSUM | NETIF_F_RXCSUM | NETIF_F_TSO;

	dev->net->hw_features |= dev->net->features;

	netif_set_tso_max_size(dev->net, 16384);

	ax88179_reset(dev);

	return 0;
}

static void ax88179_unbind(struct usbnet *dev, struct usb_interface *intf)
{
	struct ax88179_data *ax179_data = dev->driver_priv;
	u16 tmp16;

	/* Configure RX control register => stop operation */
	tmp16 = AX_RX_CTL_STOP;
	ax88179_write_cmd(dev, AX_ACCESS_MAC, AX_RX_CTL, 2, 2, &tmp16);

	tmp16 = 0;
	ax88179_write_cmd(dev, AX_ACCESS_MAC, AX_CLK_SELECT, 1, 1, &tmp16);

	/* Power down ethernet PHY */
	tmp16 = 0;
	ax88179_write_cmd(dev, AX_ACCESS_MAC, AX_PHYPWR_RSTCTL, 2, 2, &tmp16);

	kfree(ax179_data);
}

static void
ax88179_rx_checksum(struct sk_buff *skb, u32 *pkt_hdr)
{
	skb->ip_summed = CHECKSUM_NONE;

	/* checksum error bit is set */
	if ((*pkt_hdr & AX_RXHDR_L3CSUM_ERR) ||
	    (*pkt_hdr & AX_RXHDR_L4CSUM_ERR))
		return;

	/* It must be a TCP or UDP packet with a valid checksum */
	if (((*pkt_hdr & AX_RXHDR_L4_TYPE_MASK) == AX_RXHDR_L4_TYPE_TCP) ||
	    ((*pkt_hdr & AX_RXHDR_L4_TYPE_MASK) == AX_RXHDR_L4_TYPE_UDP))
		skb->ip_summed = CHECKSUM_UNNECESSARY;
}

static int ax88179_rx_fixup(struct usbnet *dev, struct sk_buff *skb)
{
	struct sk_buff *ax_skb;
	int pkt_cnt;
	u32 rx_hdr;
	u16 hdr_off;
	u32 *pkt_hdr;

	/* At the end of the SKB, there's a header telling us how many packets
	 * are bundled into this buffer and where we can find an array of
	 * per-packet metadata (which contains elements encoded into u16).
	 */

	/* SKB contents for current firmware:
	 *   <packet 1> <padding>
	 *   ...
	 *   <packet N> <padding>
	 *   <per-packet metadata entry 1> <dummy header>
	 *   ...
	 *   <per-packet metadata entry N> <dummy header>
	 *   <padding2> <rx_hdr>
	 *
	 * where:
	 *   <packet N> contains pkt_len bytes:
	 *		2 bytes of IP alignment pseudo header
	 *		packet received
	 *   <per-packet metadata entry N> contains 4 bytes:
	 *		pkt_len and fields AX_RXHDR_*
	 *   <padding>	0-7 bytes to terminate at
	 *		8 bytes boundary (64-bit).
	 *   <padding2> 4 bytes to make rx_hdr terminate at
	 *		8 bytes boundary (64-bit)
	 *   <dummy-header> contains 4 bytes:
	 *		pkt_len=0 and AX_RXHDR_DROP_ERR
	 *   <rx-hdr>	contains 4 bytes:
	 *		pkt_cnt and hdr_off (offset of
	 *		  <per-packet metadata entry 1>)
	 *
	 * pkt_cnt is number of entrys in the per-packet metadata.
	 * In current firmware there is 2 entrys per packet.
	 * The first points to the packet and the
	 *  second is a dummy header.
	 * This was done probably to align fields in 64-bit and
	 *  maintain compatibility with old firmware.
	 * This code assumes that <dummy header> and <padding2> are
	 *  optional.
	 */

	if (skb->len < 4)
		return 0;
	skb_trim(skb, skb->len - 4);
	rx_hdr = get_unaligned_le32(skb_tail_pointer(skb));
	pkt_cnt = (u16)rx_hdr;
	hdr_off = (u16)(rx_hdr >> 16);

	if (pkt_cnt == 0)
		return 0;

	/* Make sure that the bounds of the metadata array are inside the SKB
	 * (and in front of the counter at the end).
	 */
	if (pkt_cnt * 4 + hdr_off > skb->len)
		return 0;
	pkt_hdr = (u32 *)(skb->data + hdr_off);

	/* Packets must not overlap the metadata array */
	skb_trim(skb, hdr_off);

	for (; pkt_cnt > 0; pkt_cnt--, pkt_hdr++) {
		u16 pkt_len_plus_padd;
		u16 pkt_len;

		le32_to_cpus(pkt_hdr);
		pkt_len = (*pkt_hdr >> 16) & 0x1fff;
		pkt_len_plus_padd = (pkt_len + 7) & 0xfff8;

		/* Skip dummy header used for alignment
		 */
		if (pkt_len == 0)
			continue;

		if (pkt_len_plus_padd > skb->len)
			return 0;

		/* Check CRC or runt packet */
		if ((*pkt_hdr & (AX_RXHDR_CRC_ERR | AX_RXHDR_DROP_ERR)) ||
		    pkt_len < 2 + ETH_HLEN) {
			dev->net->stats.rx_errors++;
			skb_pull(skb, pkt_len_plus_padd);
			continue;
		}

		/* last packet */
		if (pkt_len_plus_padd == skb->len) {
			skb_trim(skb, pkt_len);

			/* Skip IP alignment pseudo header */
			skb_pull(skb, 2);

			ax88179_rx_checksum(skb, pkt_hdr);
			return 1;
		}

		ax_skb = netdev_alloc_skb_ip_align(dev->net, pkt_len);
		if (!ax_skb)
			return 0;
		skb_put(ax_skb, pkt_len);
		memcpy(ax_skb->data, skb->data + 2, pkt_len);

		ax88179_rx_checksum(ax_skb, pkt_hdr);
		usbnet_skb_return(dev, ax_skb);

		skb_pull(skb, pkt_len_plus_padd);
	}

	return 0;
}

static struct sk_buff *
ax88179_tx_fixup(struct usbnet *dev, struct sk_buff *skb, gfp_t flags)
{
	u32 tx_hdr1, tx_hdr2;
	int frame_size = dev->maxpacket;
	int headroom;
	void *ptr;

	tx_hdr1 = skb->len;
	tx_hdr2 = skb_shinfo(skb)->gso_size; /* Set TSO mss */
	if (((skb->len + 8) % frame_size) == 0)
		tx_hdr2 |= 0x80008000;	/* Enable padding */

	headroom = skb_headroom(skb) - 8;

	if ((dev->net->features & NETIF_F_SG) && skb_linearize(skb))
		return NULL;

	if ((skb_header_cloned(skb) || headroom < 0) &&
	    pskb_expand_head(skb, headroom < 0 ? 8 : 0, 0, GFP_ATOMIC)) {
		dev_kfree_skb_any(skb);
		return NULL;
	}

	ptr = skb_push(skb, 8);
	put_unaligned_le32(tx_hdr1, ptr);
	put_unaligned_le32(tx_hdr2, ptr + 4);

	usbnet_set_skb_tx_stats(skb, (skb_shinfo(skb)->gso_segs ?: 1), 0);

	return skb;
}

static int ax88179_link_reset(struct usbnet *dev)
{
	struct ax88179_data *ax179_data = dev->driver_priv;
	u8 tmp[5], link_sts;
	u16 mode, tmp16, delay = HZ / 10;
	u32 tmp32 = 0x40000000;
	unsigned long jtimeout;

	jtimeout = jiffies + delay;
	while (tmp32 & 0x40000000) {
		mode = 0;
		ax88179_write_cmd(dev, AX_ACCESS_MAC, AX_RX_CTL, 2, 2, &mode);
		ax88179_write_cmd(dev, AX_ACCESS_MAC, AX_RX_CTL, 2, 2,
				  &ax179_data->rxctl);

		/*link up, check the usb device control TX FIFO full or empty*/
		ax88179_read_cmd(dev, 0x81, 0x8c, 0, 4, &tmp32);

		if (time_after(jiffies, jtimeout))
			return 0;
	}

	mode = AX_MEDIUM_RECEIVE_EN | AX_MEDIUM_TXFLOW_CTRLEN |
	       AX_MEDIUM_RXFLOW_CTRLEN;

	ax88179_read_cmd(dev, AX_ACCESS_MAC, PHYSICAL_LINK_STATUS,
			 1, 1, &link_sts);

	ax88179_read_cmd(dev, AX_ACCESS_PHY, AX88179_PHY_ID,
			 GMII_PHY_PHYSR, 2, &tmp16);

	if (!(tmp16 & GMII_PHY_PHYSR_LINK)) {
		netdev_info(dev->net, "ax88179 - Link status is: 0\n");
		return 0;
	} else if (GMII_PHY_PHYSR_GIGA == (tmp16 & GMII_PHY_PHYSR_SMASK)) {
		mode |= AX_MEDIUM_GIGAMODE | AX_MEDIUM_EN_125MHZ;
		if (dev->net->mtu > 1500)
			mode |= AX_MEDIUM_JUMBO_EN;

		if (link_sts & AX_USB_SS)
			memcpy(tmp, &AX88179_BULKIN_SIZE[0], 5);
		else if (link_sts & AX_USB_HS)
			memcpy(tmp, &AX88179_BULKIN_SIZE[1], 5);
		else
			memcpy(tmp, &AX88179_BULKIN_SIZE[3], 5);
	} else if (GMII_PHY_PHYSR_100 == (tmp16 & GMII_PHY_PHYSR_SMASK)) {
		mode |= AX_MEDIUM_PS;

		if (link_sts & (AX_USB_SS | AX_USB_HS))
			memcpy(tmp, &AX88179_BULKIN_SIZE[2], 5);
		else
			memcpy(tmp, &AX88179_BULKIN_SIZE[3], 5);
	} else {
		memcpy(tmp, &AX88179_BULKIN_SIZE[3], 5);
	}

	/* RX bulk configuration */
	ax88179_write_cmd(dev, AX_ACCESS_MAC, AX_RX_BULKIN_QCTRL, 5, 5, tmp);

	dev->rx_urb_size = (1024 * (tmp[3] + 2));

	if (tmp16 & GMII_PHY_PHYSR_FULL)
		mode |= AX_MEDIUM_FULL_DUPLEX;
	ax88179_write_cmd(dev, AX_ACCESS_MAC, AX_MEDIUM_STATUS_MODE,
			  2, 2, &mode);

	ax179_data->eee_enabled = ax88179_chk_eee(dev);

	netif_carrier_on(dev->net);

	netdev_info(dev->net, "ax88179 - Link status is: 1\n");

	return 0;
}

static int ax88179_reset(struct usbnet *dev)
{
	u8 buf[5];
	u16 *tmp16;
	u8 *tmp;
	struct ax88179_data *ax179_data = dev->driver_priv;
	struct ethtool_keee eee_data;

	tmp16 = (u16 *)buf;
	tmp = (u8 *)buf;

	/* Power up ethernet PHY */
	*tmp16 = 0;
	ax88179_write_cmd(dev, AX_ACCESS_MAC, AX_PHYPWR_RSTCTL, 2, 2, tmp16);

	*tmp16 = AX_PHYPWR_RSTCTL_IPRL;
	ax88179_write_cmd(dev, AX_ACCESS_MAC, AX_PHYPWR_RSTCTL, 2, 2, tmp16);
	msleep(500);

	*tmp = AX_CLK_SELECT_ACS | AX_CLK_SELECT_BCS;
	ax88179_write_cmd(dev, AX_ACCESS_MAC, AX_CLK_SELECT, 1, 1, tmp);
	msleep(200);

	/* Ethernet PHY Auto Detach*/
	ax88179_auto_detach(dev);

	/* Read MAC address from DTB or asix chip */
	ax88179_get_mac_addr(dev);
	memcpy(dev->net->perm_addr, dev->net->dev_addr, ETH_ALEN);

	/* RX bulk configuration */
	memcpy(tmp, &AX88179_BULKIN_SIZE[0], 5);
	ax88179_write_cmd(dev, AX_ACCESS_MAC, AX_RX_BULKIN_QCTRL, 5, 5, tmp);

	dev->rx_urb_size = 1024 * 20;

	*tmp = 0x34;
	ax88179_write_cmd(dev, AX_ACCESS_MAC, AX_PAUSE_WATERLVL_LOW, 1, 1, tmp);

	*tmp = 0x52;
	ax88179_write_cmd(dev, AX_ACCESS_MAC, AX_PAUSE_WATERLVL_HIGH,
			  1, 1, tmp);

	/* Enable checksum offload */
	*tmp = AX_RXCOE_IP | AX_RXCOE_TCP | AX_RXCOE_UDP |
	       AX_RXCOE_TCPV6 | AX_RXCOE_UDPV6;
	ax88179_write_cmd(dev, AX_ACCESS_MAC, AX_RXCOE_CTL, 1, 1, tmp);

	*tmp = AX_TXCOE_IP | AX_TXCOE_TCP | AX_TXCOE_UDP |
	       AX_TXCOE_TCPV6 | AX_TXCOE_UDPV6;
	ax88179_write_cmd(dev, AX_ACCESS_MAC, AX_TXCOE_CTL, 1, 1, tmp);

	/* Configure RX control register => start operation */
	*tmp16 = AX_RX_CTL_DROPCRCERR | AX_RX_CTL_IPE | AX_RX_CTL_START |
		 AX_RX_CTL_AP | AX_RX_CTL_AMALL | AX_RX_CTL_AB;
	ax88179_write_cmd(dev, AX_ACCESS_MAC, AX_RX_CTL, 2, 2, tmp16);

	*tmp = AX_MONITOR_MODE_PMETYPE | AX_MONITOR_MODE_PMEPOL |
	       AX_MONITOR_MODE_RWMP;
	ax88179_write_cmd(dev, AX_ACCESS_MAC, AX_MONITOR_MOD, 1, 1, tmp);

	/* Configure default medium type => giga */
	*tmp16 = AX_MEDIUM_RECEIVE_EN | AX_MEDIUM_TXFLOW_CTRLEN |
		 AX_MEDIUM_RXFLOW_CTRLEN | AX_MEDIUM_FULL_DUPLEX |
		 AX_MEDIUM_GIGAMODE;
	ax88179_write_cmd(dev, AX_ACCESS_MAC, AX_MEDIUM_STATUS_MODE,
			  2, 2, tmp16);

	/* Check if WoL is supported */
	ax179_data->wol_supported = 0;
	if (ax88179_read_cmd(dev, AX_ACCESS_MAC, AX_MONITOR_MOD,
			     1, 1, &tmp) > 0)
		ax179_data->wol_supported = WAKE_MAGIC | WAKE_PHY;

	ax88179_led_setting(dev);

	ax179_data->eee_enabled = 0;
	ax179_data->eee_active = 0;

	ax88179_disable_eee(dev);

	ax88179_ethtool_get_eee(dev, &eee_data);
	linkmode_zero(eee_data.advertised);
	ax88179_ethtool_set_eee(dev, &eee_data);

	/* Restart autoneg */
	mii_nway_restart(&dev->mii);

	usbnet_link_change(dev, 0, 0);

	return 0;
}

static int ax88179_net_reset(struct usbnet *dev)
{
	u16 tmp16;

	ax88179_read_cmd(dev, AX_ACCESS_PHY, AX88179_PHY_ID, GMII_PHY_PHYSR,
			 2, &tmp16);
	if (tmp16) {
		ax88179_read_cmd(dev, AX_ACCESS_MAC, AX_MEDIUM_STATUS_MODE,
				 2, 2, &tmp16);
		if (!(tmp16 & AX_MEDIUM_RECEIVE_EN)) {
			tmp16 |= AX_MEDIUM_RECEIVE_EN;
			ax88179_write_cmd(dev, AX_ACCESS_MAC, AX_MEDIUM_STATUS_MODE,
					  2, 2, &tmp16);
		}
	} else {
		ax88179_reset(dev);
	}

	return 0;
}

static int ax88179_stop(struct usbnet *dev)
{
	u16 tmp16;

	ax88179_read_cmd(dev, AX_ACCESS_MAC, AX_MEDIUM_STATUS_MODE,
			 2, 2, &tmp16);
	tmp16 &= ~AX_MEDIUM_RECEIVE_EN;
	ax88179_write_cmd(dev, AX_ACCESS_MAC, AX_MEDIUM_STATUS_MODE,
			  2, 2, &tmp16);

	return 0;
}

static const struct driver_info ax88179_info = {
	.description = "ASIX AX88179 USB 3.0 Gigabit Ethernet",
	.bind = ax88179_bind,
	.unbind = ax88179_unbind,
	.status = ax88179_status,
	.link_reset = ax88179_link_reset,
<<<<<<< HEAD
=======
	.reset = ax88179_net_reset,
>>>>>>> 0c383648
	.stop = ax88179_stop,
	.flags = FLAG_ETHER | FLAG_FRAMING_AX,
	.rx_fixup = ax88179_rx_fixup,
	.tx_fixup = ax88179_tx_fixup,
};

static const struct driver_info ax88178a_info = {
	.description = "ASIX AX88178A USB 2.0 Gigabit Ethernet",
	.bind = ax88179_bind,
	.unbind = ax88179_unbind,
	.status = ax88179_status,
	.link_reset = ax88179_link_reset,
<<<<<<< HEAD
=======
	.reset = ax88179_net_reset,
>>>>>>> 0c383648
	.stop = ax88179_stop,
	.flags = FLAG_ETHER | FLAG_FRAMING_AX,
	.rx_fixup = ax88179_rx_fixup,
	.tx_fixup = ax88179_tx_fixup,
};

static const struct driver_info cypress_GX3_info = {
	.description = "Cypress GX3 SuperSpeed to Gigabit Ethernet Controller",
	.bind = ax88179_bind,
	.unbind = ax88179_unbind,
	.status = ax88179_status,
	.link_reset = ax88179_link_reset,
	.reset = ax88179_net_reset,
	.stop = ax88179_stop,
	.flags = FLAG_ETHER | FLAG_FRAMING_AX,
	.rx_fixup = ax88179_rx_fixup,
	.tx_fixup = ax88179_tx_fixup,
};

static const struct driver_info dlink_dub1312_info = {
	.description = "D-Link DUB-1312 USB 3.0 to Gigabit Ethernet Adapter",
	.bind = ax88179_bind,
	.unbind = ax88179_unbind,
	.status = ax88179_status,
	.link_reset = ax88179_link_reset,
	.reset = ax88179_net_reset,
	.stop = ax88179_stop,
	.flags = FLAG_ETHER | FLAG_FRAMING_AX,
	.rx_fixup = ax88179_rx_fixup,
	.tx_fixup = ax88179_tx_fixup,
};

static const struct driver_info sitecom_info = {
	.description = "Sitecom USB 3.0 to Gigabit Adapter",
	.bind = ax88179_bind,
	.unbind = ax88179_unbind,
	.status = ax88179_status,
	.link_reset = ax88179_link_reset,
	.reset = ax88179_net_reset,
	.stop = ax88179_stop,
	.flags = FLAG_ETHER | FLAG_FRAMING_AX,
	.rx_fixup = ax88179_rx_fixup,
	.tx_fixup = ax88179_tx_fixup,
};

static const struct driver_info samsung_info = {
	.description = "Samsung USB Ethernet Adapter",
	.bind = ax88179_bind,
	.unbind = ax88179_unbind,
	.status = ax88179_status,
	.link_reset = ax88179_link_reset,
	.reset = ax88179_net_reset,
	.stop = ax88179_stop,
	.flags = FLAG_ETHER | FLAG_FRAMING_AX,
	.rx_fixup = ax88179_rx_fixup,
	.tx_fixup = ax88179_tx_fixup,
};

static const struct driver_info lenovo_info = {
	.description = "Lenovo OneLinkDock Gigabit LAN",
	.bind = ax88179_bind,
	.unbind = ax88179_unbind,
	.status = ax88179_status,
	.link_reset = ax88179_link_reset,
	.reset = ax88179_net_reset,
	.stop = ax88179_stop,
	.flags = FLAG_ETHER | FLAG_FRAMING_AX,
	.rx_fixup = ax88179_rx_fixup,
	.tx_fixup = ax88179_tx_fixup,
};

static const struct driver_info belkin_info = {
	.description = "Belkin USB Ethernet Adapter",
	.bind	= ax88179_bind,
	.unbind = ax88179_unbind,
	.status = ax88179_status,
	.link_reset = ax88179_link_reset,
	.reset	= ax88179_net_reset,
	.stop	= ax88179_stop,
	.flags	= FLAG_ETHER | FLAG_FRAMING_AX,
	.rx_fixup = ax88179_rx_fixup,
	.tx_fixup = ax88179_tx_fixup,
};

static const struct driver_info toshiba_info = {
	.description = "Toshiba USB Ethernet Adapter",
	.bind	= ax88179_bind,
	.unbind = ax88179_unbind,
	.status = ax88179_status,
	.link_reset = ax88179_link_reset,
	.reset	= ax88179_net_reset,
	.stop = ax88179_stop,
	.flags	= FLAG_ETHER | FLAG_FRAMING_AX,
	.rx_fixup = ax88179_rx_fixup,
	.tx_fixup = ax88179_tx_fixup,
};

static const struct driver_info mct_info = {
	.description = "MCT USB 3.0 Gigabit Ethernet Adapter",
	.bind	= ax88179_bind,
	.unbind	= ax88179_unbind,
	.status	= ax88179_status,
	.link_reset = ax88179_link_reset,
	.reset	= ax88179_net_reset,
	.stop	= ax88179_stop,
	.flags	= FLAG_ETHER | FLAG_FRAMING_AX,
	.rx_fixup = ax88179_rx_fixup,
	.tx_fixup = ax88179_tx_fixup,
};

static const struct driver_info at_umc2000_info = {
	.description = "AT-UMC2000 USB 3.0/USB 3.1 Gen 1 to Gigabit Ethernet Adapter",
	.bind   = ax88179_bind,
	.unbind = ax88179_unbind,
	.status = ax88179_status,
	.link_reset = ax88179_link_reset,
	.reset  = ax88179_net_reset,
	.stop   = ax88179_stop,
	.flags  = FLAG_ETHER | FLAG_FRAMING_AX,
	.rx_fixup = ax88179_rx_fixup,
	.tx_fixup = ax88179_tx_fixup,
};

static const struct driver_info at_umc200_info = {
	.description = "AT-UMC200 USB 3.0/USB 3.1 Gen 1 to Fast Ethernet Adapter",
	.bind   = ax88179_bind,
	.unbind = ax88179_unbind,
	.status = ax88179_status,
	.link_reset = ax88179_link_reset,
	.reset  = ax88179_net_reset,
	.stop   = ax88179_stop,
	.flags  = FLAG_ETHER | FLAG_FRAMING_AX,
	.rx_fixup = ax88179_rx_fixup,
	.tx_fixup = ax88179_tx_fixup,
};

static const struct driver_info at_umc2000sp_info = {
	.description = "AT-UMC2000/SP USB 3.0/USB 3.1 Gen 1 to Gigabit Ethernet Adapter",
	.bind   = ax88179_bind,
	.unbind = ax88179_unbind,
	.status = ax88179_status,
	.link_reset = ax88179_link_reset,
	.reset  = ax88179_net_reset,
	.stop   = ax88179_stop,
	.flags  = FLAG_ETHER | FLAG_FRAMING_AX,
	.rx_fixup = ax88179_rx_fixup,
	.tx_fixup = ax88179_tx_fixup,
};

static const struct usb_device_id products[] = {
{
	/* ASIX AX88179 10/100/1000 */
	USB_DEVICE_AND_INTERFACE_INFO(0x0b95, 0x1790, 0xff, 0xff, 0),
	.driver_info = (unsigned long)&ax88179_info,
}, {
	/* ASIX AX88178A 10/100/1000 */
	USB_DEVICE_AND_INTERFACE_INFO(0x0b95, 0x178a, 0xff, 0xff, 0),
	.driver_info = (unsigned long)&ax88178a_info,
}, {
	/* Cypress GX3 SuperSpeed to Gigabit Ethernet Bridge Controller */
	USB_DEVICE_AND_INTERFACE_INFO(0x04b4, 0x3610, 0xff, 0xff, 0),
	.driver_info = (unsigned long)&cypress_GX3_info,
}, {
	/* D-Link DUB-1312 USB 3.0 to Gigabit Ethernet Adapter */
	USB_DEVICE_AND_INTERFACE_INFO(0x2001, 0x4a00, 0xff, 0xff, 0),
	.driver_info = (unsigned long)&dlink_dub1312_info,
}, {
	/* Sitecom USB 3.0 to Gigabit Adapter */
	USB_DEVICE_AND_INTERFACE_INFO(0x0df6, 0x0072, 0xff, 0xff, 0),
	.driver_info = (unsigned long)&sitecom_info,
}, {
	/* Samsung USB Ethernet Adapter */
	USB_DEVICE_AND_INTERFACE_INFO(0x04e8, 0xa100, 0xff, 0xff, 0),
	.driver_info = (unsigned long)&samsung_info,
}, {
	/* Lenovo OneLinkDock Gigabit LAN */
	USB_DEVICE_AND_INTERFACE_INFO(0x17ef, 0x304b, 0xff, 0xff, 0),
	.driver_info = (unsigned long)&lenovo_info,
}, {
	/* Belkin B2B128 USB 3.0 Hub + Gigabit Ethernet Adapter */
	USB_DEVICE_AND_INTERFACE_INFO(0x050d, 0x0128, 0xff, 0xff, 0),
	.driver_info = (unsigned long)&belkin_info,
}, {
	/* Toshiba USB 3.0 GBit Ethernet Adapter */
	USB_DEVICE_AND_INTERFACE_INFO(0x0930, 0x0a13, 0xff, 0xff, 0),
	.driver_info = (unsigned long)&toshiba_info,
}, {
	/* Magic Control Technology U3-A9003 USB 3.0 Gigabit Ethernet Adapter */
	USB_DEVICE_AND_INTERFACE_INFO(0x0711, 0x0179, 0xff, 0xff, 0),
	.driver_info = (unsigned long)&mct_info,
}, {
	/* Allied Telesis AT-UMC2000 USB 3.0/USB 3.1 Gen 1 to Gigabit Ethernet Adapter */
	USB_DEVICE_AND_INTERFACE_INFO(0x07c9, 0x000e, 0xff, 0xff, 0),
	.driver_info = (unsigned long)&at_umc2000_info,
}, {
	/* Allied Telesis AT-UMC200 USB 3.0/USB 3.1 Gen 1 to Fast Ethernet Adapter */
	USB_DEVICE_AND_INTERFACE_INFO(0x07c9, 0x000f, 0xff, 0xff, 0),
	.driver_info = (unsigned long)&at_umc200_info,
}, {
	/* Allied Telesis AT-UMC2000/SP USB 3.0/USB 3.1 Gen 1 to Gigabit Ethernet Adapter */
	USB_DEVICE_AND_INTERFACE_INFO(0x07c9, 0x0010, 0xff, 0xff, 0),
	.driver_info = (unsigned long)&at_umc2000sp_info,
},
	{ },
};
MODULE_DEVICE_TABLE(usb, products);

static struct usb_driver ax88179_178a_driver = {
	.name =		"ax88179_178a",
	.id_table =	products,
	.probe =	usbnet_probe,
	.suspend =	ax88179_suspend,
	.resume =	ax88179_resume,
	.reset_resume =	ax88179_resume,
	.disconnect =	ax88179_disconnect,
	.supports_autosuspend = 1,
	.disable_hub_initiated_lpm = 1,
};

module_usb_driver(ax88179_178a_driver);

MODULE_DESCRIPTION("ASIX AX88179/178A based USB 3.0/2.0 Gigabit Ethernet Devices");
MODULE_LICENSE("GPL");<|MERGE_RESOLUTION|>--- conflicted
+++ resolved
@@ -1719,10 +1719,7 @@
 	.unbind = ax88179_unbind,
 	.status = ax88179_status,
 	.link_reset = ax88179_link_reset,
-<<<<<<< HEAD
-=======
 	.reset = ax88179_net_reset,
->>>>>>> 0c383648
 	.stop = ax88179_stop,
 	.flags = FLAG_ETHER | FLAG_FRAMING_AX,
 	.rx_fixup = ax88179_rx_fixup,
@@ -1735,10 +1732,7 @@
 	.unbind = ax88179_unbind,
 	.status = ax88179_status,
 	.link_reset = ax88179_link_reset,
-<<<<<<< HEAD
-=======
 	.reset = ax88179_net_reset,
->>>>>>> 0c383648
 	.stop = ax88179_stop,
 	.flags = FLAG_ETHER | FLAG_FRAMING_AX,
 	.rx_fixup = ax88179_rx_fixup,
