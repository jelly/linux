--- conflicted
+++ resolved
@@ -821,17 +821,9 @@
 	bcm_sf2_sw_mac_link_set(ds, port, interface, true);
 
 	if (port != core_readl(priv, CORE_IMP0_PRT_ID)) {
-<<<<<<< HEAD
-		u32 reg_rgmii_ctrl;
-		u32 reg, offset;
-
-		reg_rgmii_ctrl = bcm_sf2_reg_rgmii_cntrl(priv, port);
-
-=======
 		u32 reg_rgmii_ctrl = 0;
 		u32 reg, offset;
 
->>>>>>> 8e0eb2fb
 		if (priv->type == BCM4908_DEVICE_ID ||
 		    priv->type == BCM7445_DEVICE_ID)
 			offset = CORE_STS_OVERRIDE_GMIIP_PORT(port);
@@ -842,10 +834,7 @@
 		    interface == PHY_INTERFACE_MODE_RGMII_TXID ||
 		    interface == PHY_INTERFACE_MODE_MII ||
 		    interface == PHY_INTERFACE_MODE_REVMII) {
-<<<<<<< HEAD
-=======
 			reg_rgmii_ctrl = bcm_sf2_reg_rgmii_cntrl(priv, port);
->>>>>>> 8e0eb2fb
 			reg = reg_readl(priv, reg_rgmii_ctrl);
 			reg &= ~(RX_PAUSE_EN | TX_PAUSE_EN);
 
