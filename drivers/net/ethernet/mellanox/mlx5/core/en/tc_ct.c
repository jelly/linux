--- conflicted
+++ resolved
@@ -2180,10 +2180,7 @@
 	if (err)
 		goto err_init_fs;
 
-<<<<<<< HEAD
-=======
 	mlx5_ct_tc_create_dbgfs(ct_priv);
->>>>>>> 88084a3d
 	return ct_priv;
 
 err_init_fs:
