--- conflicted
+++ resolved
@@ -974,12 +974,6 @@
 					   &info->hpdet_work,
 					   msecs_to_jiffies(HPDET_DEBOUNCE));
 
-<<<<<<< HEAD
-		if (cancelled_mic)
-			queue_delayed_work(system_power_efficient_wq,
-					   &info->micd_timeout_work,
-					   msecs_to_jiffies(info->micd_timeout));
-=======
 		if (cancelled_mic) {
 			int micd_timeout = info->micd_timeout;
 
@@ -987,7 +981,6 @@
 					   &info->micd_timeout_work,
 					   msecs_to_jiffies(micd_timeout));
 		}
->>>>>>> d8ec26d7
 
 		goto out;
 	}
