--- conflicted
+++ resolved
@@ -53,8 +53,6 @@
 	help
 	  This enables support for the hardware ECC engine from Macronix.
 
-<<<<<<< HEAD
-=======
 config MTD_NAND_ECC_MEDIATEK
 	tristate "Mediatek hardware ECC engine"
 	depends on HAS_IOMEM
@@ -63,7 +61,6 @@
 	help
 	  This enables support for the hardware ECC engine from Mediatek.
 
->>>>>>> 88084a3d
 endmenu
 
 endmenu