--- conflicted
+++ resolved
@@ -82,23 +82,16 @@
 struct workqueue_struct *nvme_wq;
 EXPORT_SYMBOL_GPL(nvme_wq);
 
-<<<<<<< HEAD
+struct workqueue_struct *nvme_reset_wq;
+EXPORT_SYMBOL_GPL(nvme_reset_wq);
+
+struct workqueue_struct *nvme_delete_wq;
+EXPORT_SYMBOL_GPL(nvme_delete_wq);
+
 static DEFINE_IDA(nvme_subsystems_ida);
 static LIST_HEAD(nvme_subsystems);
 static DEFINE_MUTEX(nvme_subsystems_lock);
 
-=======
-struct workqueue_struct *nvme_reset_wq;
-EXPORT_SYMBOL_GPL(nvme_reset_wq);
-
-struct workqueue_struct *nvme_delete_wq;
-EXPORT_SYMBOL_GPL(nvme_delete_wq);
-
-static DEFINE_IDA(nvme_subsystems_ida);
-static LIST_HEAD(nvme_subsystems);
-static DEFINE_MUTEX(nvme_subsystems_lock);
-
->>>>>>> 661e50bc
 static DEFINE_IDA(nvme_instance_ida);
 static dev_t nvme_chr_devt;
 static struct class *nvme_class;
@@ -155,51 +148,6 @@
 	if (!nvme_change_ctrl_state(ctrl, NVME_CTRL_DELETING))
 		return -EBUSY;
 	if (!queue_work(nvme_delete_wq, &ctrl->delete_work))
-		return -EBUSY;
-	return 0;
-}
-EXPORT_SYMBOL_GPL(nvme_delete_ctrl);
-
-int nvme_delete_ctrl_sync(struct nvme_ctrl *ctrl)
-{
-	int ret = 0;
-
-	/*
-	 * Keep a reference until the work is flushed since ->delete_ctrl
-	 * can free the controller.
-	 */
-	nvme_get_ctrl(ctrl);
-	ret = nvme_delete_ctrl(ctrl);
-	if (!ret)
-		flush_work(&ctrl->delete_work);
-	nvme_put_ctrl(ctrl);
-	return ret;
-}
-EXPORT_SYMBOL_GPL(nvme_delete_ctrl_sync);
-
-static inline bool nvme_ns_has_pi(struct nvme_ns *ns)
-{
-	return ns->pi_type && ns->ms == sizeof(struct t10_pi_tuple);
-}
-
-static void nvme_delete_ctrl_work(struct work_struct *work)
-{
-	struct nvme_ctrl *ctrl =
-		container_of(work, struct nvme_ctrl, delete_work);
-
-	flush_work(&ctrl->reset_work);
-	nvme_stop_ctrl(ctrl);
-	nvme_remove_namespaces(ctrl);
-	ctrl->ops->delete_ctrl(ctrl);
-	nvme_uninit_ctrl(ctrl);
-	nvme_put_ctrl(ctrl);
-}
-
-int nvme_delete_ctrl(struct nvme_ctrl *ctrl)
-{
-	if (!nvme_change_ctrl_state(ctrl, NVME_CTRL_DELETING))
-		return -EBUSY;
-	if (!queue_work(nvme_wq, &ctrl->delete_work))
 		return -EBUSY;
 	return 0;
 }
@@ -274,20 +222,6 @@
 
 void nvme_complete_rq(struct request *req)
 {
-<<<<<<< HEAD
-	if (unlikely(nvme_req(req)->status && nvme_req_needs_retry(req))) {
-		if (nvme_req_needs_failover(req)) {
-			nvme_failover_req(req);
-			return;
-		}
-
-		if (!blk_queue_dying(req->q)) {
-			nvme_req(req)->retries++;
-			blk_mq_requeue_request(req, true);
-			return;
-		}
-	}
-=======
 	blk_status_t status = nvme_error_status(req);
 
 	trace_nvme_complete_rq(req);
@@ -297,7 +231,6 @@
 			nvme_failover_req(req);
 			return;
 		}
->>>>>>> 661e50bc
 
 		if (!blk_queue_dying(req->q)) {
 			nvme_req(req)->retries++;
@@ -367,11 +300,7 @@
 		break;
 	case NVME_CTRL_CONNECTING:
 		switch (old_state) {
-<<<<<<< HEAD
-		case NVME_CTRL_LIVE:
-=======
 		case NVME_CTRL_NEW:
->>>>>>> 661e50bc
 		case NVME_CTRL_RESETTING:
 			changed = true;
 			/* FALLTHRU */
@@ -1192,16 +1121,6 @@
 
 static void nvme_update_formats(struct nvme_ctrl *ctrl)
 {
-<<<<<<< HEAD
-	struct nvme_ns *ns;
-
-	mutex_lock(&ctrl->namespaces_mutex);
-	list_for_each_entry(ns, &ctrl->namespaces, list) {
-		if (ns->disk && nvme_revalidate_disk(ns->disk))
-			nvme_ns_remove(ns);
-	}
-	mutex_unlock(&ctrl->namespaces_mutex);
-=======
 	struct nvme_ns *ns, *next;
 	LIST_HEAD(rm_list);
 
@@ -1215,7 +1134,6 @@
 
 	list_for_each_entry_safe(ns, next, &rm_list, list)
 		nvme_ns_remove(ns);
->>>>>>> 661e50bc
 }
 
 static void nvme_passthru_end(struct nvme_ctrl *ctrl, u32 effects)
@@ -1354,13 +1272,6 @@
 #ifdef CONFIG_NVME_MULTIPATH
 	/* should never be called due to GENHD_FL_HIDDEN */
 	if (WARN_ON_ONCE(ns->head->disk))
-<<<<<<< HEAD
-		return -ENXIO;
-#endif
-	if (!kref_get_unless_zero(&ns->kref))
-		return -ENXIO;
-	return 0;
-=======
 		goto fail;
 #endif
 	if (!kref_get_unless_zero(&ns->kref))
@@ -1374,12 +1285,14 @@
 	nvme_put_ns(ns);
 fail:
 	return -ENXIO;
->>>>>>> 661e50bc
 }
 
 static void nvme_release(struct gendisk *disk, fmode_t mode)
 {
-	nvme_put_ns(disk->private_data);
+	struct nvme_ns *ns = disk->private_data;
+
+	module_put(ns->ctrl->ops->module);
+	nvme_put_ns(ns);
 }
 
 static int nvme_getgeo(struct block_device *bdev, struct hd_geometry *geo)
@@ -2205,8 +2118,6 @@
 	NULL,
 };
 
-<<<<<<< HEAD
-=======
 static int nvme_active_ctrls(struct nvme_subsystem *subsys)
 {
 	int count = 0;
@@ -2223,7 +2134,6 @@
 	return count;
 }
 
->>>>>>> 661e50bc
 static int nvme_init_subsystem(struct nvme_ctrl *ctrl, struct nvme_id_ctrl *id)
 {
 	struct nvme_subsystem *subsys, *found;
@@ -2262,11 +2172,7 @@
 		 * Verify that the subsystem actually supports multiple
 		 * controllers, else bail out.
 		 */
-<<<<<<< HEAD
-		if (!(id->cmic & (1 << 1))) {
-=======
 		if (nvme_active_ctrls(found) && !(id->cmic & (1 << 1))) {
->>>>>>> 661e50bc
 			dev_err(ctrl->device,
 				"ignoring ctrl due to duplicate subnqn (%s).\n",
 				found->subnqn);
@@ -2516,11 +2422,6 @@
 {
 	struct nvme_ctrl *ctrl =
 		container_of(inode->i_cdev, struct nvme_ctrl, cdev);
-<<<<<<< HEAD
-
-	if (ctrl->state != NVME_CTRL_LIVE)
-		return -EWOULDBLOCK;
-=======
 
 	switch (ctrl->state) {
 	case NVME_CTRL_LIVE:
@@ -2530,7 +2431,6 @@
 		return -EWOULDBLOCK;
 	}
 
->>>>>>> 661e50bc
 	file->private_data = ctrl;
 	return 0;
 }
@@ -2944,11 +2844,7 @@
 }
 
 static int nvme_init_ns_head(struct nvme_ns *ns, unsigned nsid,
-<<<<<<< HEAD
-		struct nvme_id_ns *id, bool *new)
-=======
 		struct nvme_id_ns *id)
->>>>>>> 661e50bc
 {
 	struct nvme_ctrl *ctrl = ns->ctrl;
 	bool is_shared = id->nmic & (1 << 0);
@@ -2964,11 +2860,6 @@
 			ret = PTR_ERR(head);
 			goto out_unlock;
 		}
-<<<<<<< HEAD
-
-		*new = true;
-=======
->>>>>>> 661e50bc
 	} else {
 		struct nvme_ns_ids ids;
 
@@ -2980,11 +2871,6 @@
 			ret = -EINVAL;
 			goto out_unlock;
 		}
-<<<<<<< HEAD
-
-		*new = false;
-=======
->>>>>>> 661e50bc
 	}
 
 	list_add_tail(&ns->siblings, &head->list);
@@ -3055,10 +2941,6 @@
 	struct nvme_id_ns *id;
 	char disk_name[DISK_NAME_LEN];
 	int node = dev_to_node(ctrl->dev), flags = GENHD_FL_EXT_DEVT;
-<<<<<<< HEAD
-	bool new = true;
-=======
->>>>>>> 661e50bc
 
 	ns = kzalloc_node(sizeof(*ns), GFP_KERNEL, node);
 	if (!ns)
@@ -3084,11 +2966,7 @@
 	if (id->ncap == 0)
 		goto out_free_id;
 
-<<<<<<< HEAD
-	if (nvme_init_ns_head(ns, nsid, id, &new))
-=======
 	if (nvme_init_ns_head(ns, nsid, id))
->>>>>>> 661e50bc
 		goto out_free_id;
 	nvme_setup_streams_ns(ctrl, ns);
 	
@@ -3154,12 +3032,7 @@
 		pr_warn("%s: failed to register lightnvm sysfs group for identification\n",
 			ns->disk->disk_name);
 
-<<<<<<< HEAD
-	if (new)
-		nvme_mpath_add_disk(ns->head);
-=======
 	nvme_mpath_add_disk(ns->head);
->>>>>>> 661e50bc
 	nvme_mpath_add_disk_links(ns);
 	return;
  out_unlink_ns:
@@ -3493,17 +3366,10 @@
 	struct nvme_ctrl *ctrl =
 		container_of(dev, struct nvme_ctrl, ctrl_device);
 	struct nvme_subsystem *subsys = ctrl->subsys;
-<<<<<<< HEAD
 
 	ida_simple_remove(&nvme_instance_ida, ctrl->instance);
 	kfree(ctrl->effects);
 
-=======
-
-	ida_simple_remove(&nvme_instance_ida, ctrl->instance);
-	kfree(ctrl->effects);
-
->>>>>>> 661e50bc
 	if (subsys) {
 		mutex_lock(&subsys->lock);
 		list_del(&ctrl->subsys_entry);
@@ -3702,11 +3568,6 @@
 	if (!nvme_wq)
 		goto out;
 
-<<<<<<< HEAD
-	result = alloc_chrdev_region(&nvme_chr_devt, 0, NVME_MINORS, "nvme");
-	if (result < 0)
-		goto destroy_wq;
-=======
 	nvme_reset_wq = alloc_workqueue("nvme-reset-wq",
 			WQ_UNBOUND | WQ_MEM_RECLAIM | WQ_SYSFS, 0);
 	if (!nvme_reset_wq)
@@ -3720,7 +3581,6 @@
 	result = alloc_chrdev_region(&nvme_chr_devt, 0, NVME_MINORS, "nvme");
 	if (result < 0)
 		goto destroy_delete_wq;
->>>>>>> 661e50bc
 
 	nvme_class = class_create(THIS_MODULE, "nvme");
 	if (IS_ERR(nvme_class)) {
@@ -3739,13 +3599,10 @@
 	class_destroy(nvme_class);
 unregister_chrdev:
 	unregister_chrdev_region(nvme_chr_devt, NVME_MINORS);
-<<<<<<< HEAD
-=======
 destroy_delete_wq:
 	destroy_workqueue(nvme_delete_wq);
 destroy_reset_wq:
 	destroy_workqueue(nvme_reset_wq);
->>>>>>> 661e50bc
 destroy_wq:
 	destroy_workqueue(nvme_wq);
 out:
@@ -3758,11 +3615,8 @@
 	class_destroy(nvme_subsys_class);
 	class_destroy(nvme_class);
 	unregister_chrdev_region(nvme_chr_devt, NVME_MINORS);
-<<<<<<< HEAD
-=======
 	destroy_workqueue(nvme_delete_wq);
 	destroy_workqueue(nvme_reset_wq);
->>>>>>> 661e50bc
 	destroy_workqueue(nvme_wq);
 }
 
