/* SPDX-License-Identifier: GPL-2.0-only */
/* Copyright (c) 2011-2014 PLUMgrid, http://plumgrid.com
 */
#ifndef _LINUX_BPF_VERIFIER_H
#define _LINUX_BPF_VERIFIER_H 1

#include <linux/bpf.h> /* for enum bpf_reg_type */
#include <linux/filter.h> /* for MAX_BPF_STACK */
#include <linux/tnum.h>

/* Maximum variable offset umax_value permitted when resolving memory accesses.
 * In practice this is far bigger than any realistic pointer offset; this limit
 * ensures that umax_value + (int)off + (int)size cannot overflow a u64.
 */
#define BPF_MAX_VAR_OFF	(1 << 29)
/* Maximum variable size permitted for ARG_CONST_SIZE[_OR_ZERO].  This ensures
 * that converting umax_value to int cannot overflow.
 */
#define BPF_MAX_VAR_SIZ	(1 << 29)

/* Liveness marks, used for registers and spilled-regs (in stack slots).
 * Read marks propagate upwards until they find a write mark; they record that
 * "one of this state's descendants read this reg" (and therefore the reg is
 * relevant for states_equal() checks).
 * Write marks collect downwards and do not propagate; they record that "the
 * straight-line code that reached this state (from its parent) wrote this reg"
 * (and therefore that reads propagated from this state or its descendants
 * should not propagate to its parent).
 * A state with a write mark can receive read marks; it just won't propagate
 * them to its parent, since the write mark is a property, not of the state,
 * but of the link between it and its parent.  See mark_reg_read() and
 * mark_stack_slot_read() in kernel/bpf/verifier.c.
 */
enum bpf_reg_liveness {
	REG_LIVE_NONE = 0, /* reg hasn't been read or written this branch */
	REG_LIVE_READ, /* reg was read, so we're sensitive to initial value */
	REG_LIVE_WRITTEN, /* reg was written first, screening off later reads */
	REG_LIVE_DONE = 4, /* liveness won't be updating this register anymore */
};

struct bpf_reg_state {
	/* Ordering of fields matters.  See states_equal() */
	enum bpf_reg_type type;
	union {
		/* valid when type == PTR_TO_PACKET */
		u16 range;

		/* valid when type == CONST_PTR_TO_MAP | PTR_TO_MAP_VALUE |
		 *   PTR_TO_MAP_VALUE_OR_NULL
		 */
		struct bpf_map *map_ptr;

		/* Max size from any of the above. */
		unsigned long raw;
	};
	/* Fixed part of pointer offset, pointer types only */
	s32 off;
	/* For PTR_TO_PACKET, used to find other pointers with the same variable
	 * offset, so they can share range knowledge.
	 * For PTR_TO_MAP_VALUE_OR_NULL this is used to share which map value we
	 * came from, when one is tested for != NULL.
	 * For PTR_TO_SOCKET this is used to share which pointers retain the
	 * same reference to the socket, to determine proper reference freeing.
	 */
	u32 id;
	/* PTR_TO_SOCKET and PTR_TO_TCP_SOCK could be a ptr returned
	 * from a pointer-cast helper, bpf_sk_fullsock() and
	 * bpf_tcp_sock().
	 *
	 * Consider the following where "sk" is a reference counted
	 * pointer returned from "sk = bpf_sk_lookup_tcp();":
	 *
	 * 1: sk = bpf_sk_lookup_tcp();
	 * 2: if (!sk) { return 0; }
	 * 3: fullsock = bpf_sk_fullsock(sk);
	 * 4: if (!fullsock) { bpf_sk_release(sk); return 0; }
	 * 5: tp = bpf_tcp_sock(fullsock);
	 * 6: if (!tp) { bpf_sk_release(sk); return 0; }
	 * 7: bpf_sk_release(sk);
	 * 8: snd_cwnd = tp->snd_cwnd;  // verifier will complain
	 *
	 * After bpf_sk_release(sk) at line 7, both "fullsock" ptr and
	 * "tp" ptr should be invalidated also.  In order to do that,
	 * the reg holding "fullsock" and "sk" need to remember
	 * the original refcounted ptr id (i.e. sk_reg->id) in ref_obj_id
	 * such that the verifier can reset all regs which have
	 * ref_obj_id matching the sk_reg->id.
	 *
	 * sk_reg->ref_obj_id is set to sk_reg->id at line 1.
	 * sk_reg->id will stay as NULL-marking purpose only.
	 * After NULL-marking is done, sk_reg->id can be reset to 0.
	 *
	 * After "fullsock = bpf_sk_fullsock(sk);" at line 3,
	 * fullsock_reg->ref_obj_id is set to sk_reg->ref_obj_id.
	 *
	 * After "tp = bpf_tcp_sock(fullsock);" at line 5,
	 * tp_reg->ref_obj_id is set to fullsock_reg->ref_obj_id
	 * which is the same as sk_reg->ref_obj_id.
	 *
	 * From the verifier perspective, if sk, fullsock and tp
	 * are not NULL, they are the same ptr with different
	 * reg->type.  In particular, bpf_sk_release(tp) is also
	 * allowed and has the same effect as bpf_sk_release(sk).
	 */
	u32 ref_obj_id;
	/* For scalar types (SCALAR_VALUE), this represents our knowledge of
	 * the actual value.
	 * For pointer types, this represents the variable part of the offset
	 * from the pointed-to object, and is shared with all bpf_reg_states
	 * with the same id as us.
	 */
	struct tnum var_off;
	/* Used to determine if any memory access using this register will
	 * result in a bad access.
	 * These refer to the same value as var_off, not necessarily the actual
	 * contents of the register.
	 */
	s64 smin_value; /* minimum possible (s64)value */
	s64 smax_value; /* maximum possible (s64)value */
	u64 umin_value; /* minimum possible (u64)value */
	u64 umax_value; /* maximum possible (u64)value */
	/* parentage chain for liveness checking */
	struct bpf_reg_state *parent;
	/* Inside the callee two registers can be both PTR_TO_STACK like
	 * R1=fp-8 and R2=fp-8, but one of them points to this function stack
	 * while another to the caller's stack. To differentiate them 'frameno'
	 * is used which is an index in bpf_verifier_state->frame[] array
	 * pointing to bpf_func_state.
	 */
	u32 frameno;
	enum bpf_reg_liveness live;
};

enum bpf_stack_slot_type {
	STACK_INVALID,    /* nothing was stored in this stack slot */
	STACK_SPILL,      /* register spilled into stack */
	STACK_MISC,	  /* BPF program wrote some data into this slot */
	STACK_ZERO,	  /* BPF program wrote constant zero */
};

#define BPF_REG_SIZE 8	/* size of eBPF register in bytes */

struct bpf_stack_state {
	struct bpf_reg_state spilled_ptr;
	u8 slot_type[BPF_REG_SIZE];
};

struct bpf_reference_state {
	/* Track each reference created with a unique id, even if the same
	 * instruction creates the reference multiple times (eg, via CALL).
	 */
	int id;
	/* Instruction where the allocation of this reference occurred. This
	 * is used purely to inform the user of a reference leak.
	 */
	int insn_idx;
};

/* state of the program:
 * type of all registers and stack info
 */
struct bpf_func_state {
	struct bpf_reg_state regs[MAX_BPF_REG];
	/* index of call instruction that called into this func */
	int callsite;
	/* stack frame number of this function state from pov of
	 * enclosing bpf_verifier_state.
	 * 0 = main function, 1 = first callee.
	 */
	u32 frameno;
	/* subprog number == index within subprog_stack_depth
	 * zero == main subprog
	 */
	u32 subprogno;

	/* The following fields should be last. See copy_func_state() */
	int acquired_refs;
	struct bpf_reference_state *refs;
	int allocated_stack;
	struct bpf_stack_state *stack;
};

#define MAX_CALL_FRAMES 8
struct bpf_verifier_state {
	/* call stack tracking */
	struct bpf_func_state *frame[MAX_CALL_FRAMES];
	u32 curframe;
	u32 active_spin_lock;
	bool speculative;
};

#define bpf_get_spilled_reg(slot, frame)				\
	(((slot < frame->allocated_stack / BPF_REG_SIZE) &&		\
	  (frame->stack[slot].slot_type[0] == STACK_SPILL))		\
	 ? &frame->stack[slot].spilled_ptr : NULL)

/* Iterate over 'frame', setting 'reg' to either NULL or a spilled register. */
#define bpf_for_each_spilled_reg(iter, frame, reg)			\
	for (iter = 0, reg = bpf_get_spilled_reg(iter, frame);		\
	     iter < frame->allocated_stack / BPF_REG_SIZE;		\
	     iter++, reg = bpf_get_spilled_reg(iter, frame))

/* linked list of verifier states used to prune search */
struct bpf_verifier_state_list {
	struct bpf_verifier_state state;
	struct bpf_verifier_state_list *next;
	int miss_cnt, hit_cnt;
};

/* Possible states for alu_state member. */
#define BPF_ALU_SANITIZE_SRC		1U
#define BPF_ALU_SANITIZE_DST		2U
#define BPF_ALU_NEG_VALUE		(1U << 2)
#define BPF_ALU_NON_POINTER		(1U << 3)
#define BPF_ALU_SANITIZE		(BPF_ALU_SANITIZE_SRC | \
					 BPF_ALU_SANITIZE_DST)

struct bpf_insn_aux_data {
	union {
		enum bpf_reg_type ptr_type;	/* pointer type for load/store insns */
		unsigned long map_state;	/* pointer/poison value for maps */
		s32 call_imm;			/* saved imm field of call insn */
		u32 alu_limit;			/* limit for add/sub register with pointer */
<<<<<<< HEAD
=======
		struct {
			u32 map_index;		/* index into used_maps[] */
			u32 map_off;		/* offset from value base address */
		};
>>>>>>> 0ecfebd2
	};
	int ctx_field_size; /* the ctx field size for load insn, maybe 0 */
	int sanitize_stack_off; /* stack slot to be cleared */
	bool seen; /* this insn was processed by the verifier */
	u8 alu_state; /* used in combination with alu_limit */
	unsigned int orig_idx; /* original instruction index */
};

#define MAX_USED_MAPS 64 /* max number of maps accessed by one eBPF program */

#define BPF_VERIFIER_TMP_LOG_SIZE	1024

struct bpf_verifier_log {
	u32 level;
	char kbuf[BPF_VERIFIER_TMP_LOG_SIZE];
	char __user *ubuf;
	u32 len_used;
	u32 len_total;
};

static inline bool bpf_verifier_log_full(const struct bpf_verifier_log *log)
{
	return log->len_used >= log->len_total - 1;
}

#define BPF_LOG_LEVEL1	1
#define BPF_LOG_LEVEL2	2
#define BPF_LOG_STATS	4
#define BPF_LOG_LEVEL	(BPF_LOG_LEVEL1 | BPF_LOG_LEVEL2)
#define BPF_LOG_MASK	(BPF_LOG_LEVEL | BPF_LOG_STATS)

static inline bool bpf_verifier_log_needed(const struct bpf_verifier_log *log)
{
	return log->level && log->ubuf && !bpf_verifier_log_full(log);
}

#define BPF_MAX_SUBPROGS 256

struct bpf_subprog_info {
	u32 start; /* insn idx of function entry point */
	u32 linfo_idx; /* The idx to the main_prog->aux->linfo */
	u16 stack_depth; /* max. stack depth used by this function */
};

/* single container for all structs
 * one verifier_env per bpf_check() call
 */
struct bpf_verifier_env {
	u32 insn_idx;
	u32 prev_insn_idx;
	struct bpf_prog *prog;		/* eBPF program being verified */
	const struct bpf_verifier_ops *ops;
	struct bpf_verifier_stack_elem *head; /* stack of verifier states to be processed */
	int stack_size;			/* number of states to be processed */
	bool strict_alignment;		/* perform strict pointer alignment checks */
	struct bpf_verifier_state *cur_state; /* current verifier state */
	struct bpf_verifier_state_list **explored_states; /* search pruning optimization */
	struct bpf_verifier_state_list *free_list;
	struct bpf_map *used_maps[MAX_USED_MAPS]; /* array of map's used by eBPF program */
	u32 used_map_cnt;		/* number of used maps */
	u32 id_gen;			/* used to generate unique reg IDs */
	bool allow_ptr_leaks;
	bool seen_direct_write;
	struct bpf_insn_aux_data *insn_aux_data; /* array of per-insn state */
	const struct bpf_line_info *prev_linfo;
	struct bpf_verifier_log log;
	struct bpf_subprog_info subprog_info[BPF_MAX_SUBPROGS + 1];
	struct {
		int *insn_state;
		int *insn_stack;
		int cur_stack;
	} cfg;
	u32 subprog_cnt;
	/* number of instructions analyzed by the verifier */
	u32 insn_processed;
	/* total verification time */
	u64 verification_time;
	/* maximum number of verifier states kept in 'branching' instructions */
	u32 max_states_per_insn;
	/* total number of allocated verifier states */
	u32 total_states;
	/* some states are freed during program analysis.
	 * this is peak number of states. this number dominates kernel
	 * memory consumption during verification
	 */
	u32 peak_states;
	/* longest register parentage chain walked for liveness marking */
	u32 longest_mark_read_walk;
};

__printf(2, 0) void bpf_verifier_vlog(struct bpf_verifier_log *log,
				      const char *fmt, va_list args);
__printf(2, 3) void bpf_verifier_log_write(struct bpf_verifier_env *env,
					   const char *fmt, ...);

static inline struct bpf_func_state *cur_func(struct bpf_verifier_env *env)
{
	struct bpf_verifier_state *cur = env->cur_state;

	return cur->frame[cur->curframe];
}

static inline struct bpf_reg_state *cur_regs(struct bpf_verifier_env *env)
{
	return cur_func(env)->regs;
}

int bpf_prog_offload_verifier_prep(struct bpf_prog *prog);
int bpf_prog_offload_verify_insn(struct bpf_verifier_env *env,
				 int insn_idx, int prev_insn_idx);
int bpf_prog_offload_finalize(struct bpf_verifier_env *env);
void
bpf_prog_offload_replace_insn(struct bpf_verifier_env *env, u32 off,
			      struct bpf_insn *insn);
void
bpf_prog_offload_remove_insns(struct bpf_verifier_env *env, u32 off, u32 cnt);

#endif /* _LINUX_BPF_VERIFIER_H */<|MERGE_RESOLUTION|>--- conflicted
+++ resolved
@@ -221,13 +221,10 @@
 		unsigned long map_state;	/* pointer/poison value for maps */
 		s32 call_imm;			/* saved imm field of call insn */
 		u32 alu_limit;			/* limit for add/sub register with pointer */
-<<<<<<< HEAD
-=======
 		struct {
 			u32 map_index;		/* index into used_maps[] */
 			u32 map_off;		/* offset from value base address */
 		};
->>>>>>> 0ecfebd2
 	};
 	int ctx_field_size; /* the ctx field size for load insn, maybe 0 */
 	int sanitize_stack_off; /* stack slot to be cleared */
