--- conflicted
+++ resolved
@@ -77,12 +77,9 @@
   vpcie12v-supply:
     description: The 12v regulator to use for PCIe.
 
-<<<<<<< HEAD
-=======
   iommu-map: true
   iommu-map-mask: true
 
->>>>>>> 0c383648
 required:
   - compatible
   - reg
