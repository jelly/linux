// SPDX-License-Identifier: GPL-2.0-only
/*
 *  inode.c - part of tracefs, a pseudo file system for activating tracing
 *
 * Based on debugfs by: Greg Kroah-Hartman <greg@kroah.com>
 *
 *  Copyright (C) 2014 Red Hat Inc, author: Steven Rostedt <srostedt@redhat.com>
 *
 * tracefs is the file system that is used by the tracing infrastructure.
 */

#include <linux/module.h>
#include <linux/fs.h>
#include <linux/mount.h>
#include <linux/kobject.h>
#include <linux/namei.h>
#include <linux/tracefs.h>
#include <linux/fsnotify.h>
#include <linux/security.h>
#include <linux/seq_file.h>
#include <linux/parser.h>
#include <linux/magic.h>
#include <linux/slab.h>
#include "internal.h"

#define TRACEFS_DEFAULT_MODE	0700
static struct kmem_cache *tracefs_inode_cachep __ro_after_init;

static struct vfsmount *tracefs_mount;
static int tracefs_mount_count;
static bool tracefs_registered;

static struct inode *tracefs_alloc_inode(struct super_block *sb)
{
	struct tracefs_inode *ti;

	ti = kmem_cache_alloc(tracefs_inode_cachep, GFP_KERNEL);
	if (!ti)
		return NULL;

	ti->flags = 0;

	return &ti->vfs_inode;
}

static void tracefs_free_inode(struct inode *inode)
{
	kmem_cache_free(tracefs_inode_cachep, get_tracefs(inode));
}

static ssize_t default_read_file(struct file *file, char __user *buf,
				 size_t count, loff_t *ppos)
{
	return 0;
}

static ssize_t default_write_file(struct file *file, const char __user *buf,
				   size_t count, loff_t *ppos)
{
	return count;
}

static const struct file_operations tracefs_file_operations = {
	.read =		default_read_file,
	.write =	default_write_file,
	.open =		simple_open,
	.llseek =	noop_llseek,
};

static struct tracefs_dir_ops {
	int (*mkdir)(const char *name);
	int (*rmdir)(const char *name);
} tracefs_ops __ro_after_init;

static char *get_dname(struct dentry *dentry)
{
	const char *dname;
	char *name;
	int len = dentry->d_name.len;

	dname = dentry->d_name.name;
	name = kmalloc(len + 1, GFP_KERNEL);
	if (!name)
		return NULL;
	memcpy(name, dname, len);
	name[len] = 0;
	return name;
}

static int tracefs_syscall_mkdir(struct mnt_idmap *idmap,
				 struct inode *inode, struct dentry *dentry,
				 umode_t mode)
{
	struct tracefs_inode *ti;
	char *name;
	int ret;

	name = get_dname(dentry);
	if (!name)
		return -ENOMEM;

	/*
	 * This is a new directory that does not take the default of
	 * the rootfs. It becomes the default permissions for all the
	 * files and directories underneath it.
	 */
	ti = get_tracefs(inode);
	ti->flags |= TRACEFS_INSTANCE_INODE;
	ti->private = inode;

	/*
	 * The mkdir call can call the generic functions that create
	 * the files within the tracefs system. It is up to the individual
	 * mkdir routine to handle races.
	 */
	inode_unlock(inode);
	ret = tracefs_ops.mkdir(name);
	inode_lock(inode);

	kfree(name);

	return ret;
}

static int tracefs_syscall_rmdir(struct inode *inode, struct dentry *dentry)
{
	char *name;
	int ret;

	name = get_dname(dentry);
	if (!name)
		return -ENOMEM;

	/*
	 * The rmdir call can call the generic functions that create
	 * the files within the tracefs system. It is up to the individual
	 * rmdir routine to handle races.
	 * This time we need to unlock not only the parent (inode) but
	 * also the directory that is being deleted.
	 */
	inode_unlock(inode);
	inode_unlock(d_inode(dentry));

	ret = tracefs_ops.rmdir(name);

	inode_lock_nested(inode, I_MUTEX_PARENT);
	inode_lock(d_inode(dentry));

	kfree(name);

	return ret;
}

static void set_tracefs_inode_owner(struct inode *inode)
{
	struct tracefs_inode *ti = get_tracefs(inode);
	struct inode *root_inode = ti->private;

	/*
	 * If this inode has never been referenced, then update
	 * the permissions to the superblock.
	 */
	if (!(ti->flags & TRACEFS_UID_PERM_SET))
		inode->i_uid = root_inode->i_uid;

	if (!(ti->flags & TRACEFS_GID_PERM_SET))
		inode->i_gid = root_inode->i_gid;
}

static int tracefs_permission(struct mnt_idmap *idmap,
			      struct inode *inode, int mask)
{
	set_tracefs_inode_owner(inode);
	return generic_permission(idmap, inode, mask);
}

static int tracefs_getattr(struct mnt_idmap *idmap,
			   const struct path *path, struct kstat *stat,
			   u32 request_mask, unsigned int flags)
{
	struct inode *inode = d_backing_inode(path->dentry);

	set_tracefs_inode_owner(inode);
	generic_fillattr(idmap, request_mask, inode, stat);
	return 0;
}

static int tracefs_setattr(struct mnt_idmap *idmap, struct dentry *dentry,
			   struct iattr *attr)
{
	unsigned int ia_valid = attr->ia_valid;
	struct inode *inode = d_inode(dentry);
	struct tracefs_inode *ti = get_tracefs(inode);

	if (ia_valid & ATTR_UID)
		ti->flags |= TRACEFS_UID_PERM_SET;

	if (ia_valid & ATTR_GID)
		ti->flags |= TRACEFS_GID_PERM_SET;

	return simple_setattr(idmap, dentry, attr);
}

static const struct inode_operations tracefs_instance_dir_inode_operations = {
	.lookup		= simple_lookup,
	.mkdir		= tracefs_syscall_mkdir,
	.rmdir		= tracefs_syscall_rmdir,
	.permission	= tracefs_permission,
	.getattr	= tracefs_getattr,
	.setattr	= tracefs_setattr,
};

static const struct inode_operations tracefs_dir_inode_operations = {
	.lookup		= simple_lookup,
	.permission	= tracefs_permission,
	.getattr	= tracefs_getattr,
	.setattr	= tracefs_setattr,
};

static const struct inode_operations tracefs_file_inode_operations = {
	.permission	= tracefs_permission,
	.getattr	= tracefs_getattr,
	.setattr	= tracefs_setattr,
};

struct inode *tracefs_get_inode(struct super_block *sb)
{
	struct inode *inode = new_inode(sb);
	if (inode) {
		inode->i_ino = get_next_ino();
		simple_inode_init_ts(inode);
	}
	return inode;
}

struct tracefs_mount_opts {
	kuid_t uid;
	kgid_t gid;
	umode_t mode;
	/* Opt_* bitfield. */
	unsigned int opts;
};

enum {
	Opt_uid,
	Opt_gid,
	Opt_mode,
	Opt_err
};

static const match_table_t tokens = {
	{Opt_uid, "uid=%u"},
	{Opt_gid, "gid=%u"},
	{Opt_mode, "mode=%o"},
	{Opt_err, NULL}
};

struct tracefs_fs_info {
	struct tracefs_mount_opts mount_opts;
};

<<<<<<< HEAD
static void change_gid(struct dentry *dentry, kgid_t gid)
{
	if (!dentry->d_inode)
		return;
	dentry->d_inode->i_gid = gid;
}

/*
 * Taken from d_walk, but without he need for handling renames.
 * Nothing can be renamed while walking the list, as tracefs
 * does not support renames. This is only called when mounting
 * or remounting the file system, to set all the files to
 * the given gid.
 */
static void set_gid(struct dentry *parent, kgid_t gid)
{
	struct dentry *this_parent, *dentry;

	this_parent = parent;
	spin_lock(&this_parent->d_lock);

	change_gid(this_parent, gid);
repeat:
	dentry = d_first_child(this_parent);
resume:
	hlist_for_each_entry_from(dentry, d_sib) {
		struct tracefs_inode *ti;

		/* Note, getdents() can add a cursor dentry with no inode */
		if (!dentry->d_inode)
			continue;

		spin_lock_nested(&dentry->d_lock, DENTRY_D_LOCK_NESTED);

		change_gid(dentry, gid);

		/* If this is the events directory, update that too */
		ti = get_tracefs(dentry->d_inode);
		if (ti && (ti->flags & TRACEFS_EVENT_INODE))
			eventfs_update_gid(dentry, gid);

		if (!hlist_empty(&dentry->d_children)) {
			spin_unlock(&this_parent->d_lock);
			spin_release(&dentry->d_lock.dep_map, _RET_IP_);
			this_parent = dentry;
			spin_acquire(&this_parent->d_lock.dep_map, 0, 1, _RET_IP_);
			goto repeat;
		}
		spin_unlock(&dentry->d_lock);
	}
	/*
	 * All done at this level ... ascend and resume the search.
	 */
	rcu_read_lock();
ascend:
	if (this_parent != parent) {
		dentry = this_parent;
		this_parent = dentry->d_parent;

		spin_unlock(&dentry->d_lock);
		spin_lock(&this_parent->d_lock);

		/* go into the first sibling still alive */
		hlist_for_each_entry_continue(dentry, d_sib) {
			if (likely(!(dentry->d_flags & DCACHE_DENTRY_KILLED))) {
				rcu_read_unlock();
				goto resume;
			}
		}
		goto ascend;
	}
	rcu_read_unlock();
	spin_unlock(&this_parent->d_lock);
	return;
}

=======
>>>>>>> 7a8e9cdf
static int tracefs_parse_options(char *data, struct tracefs_mount_opts *opts)
{
	substring_t args[MAX_OPT_ARGS];
	int option;
	int token;
	kuid_t uid;
	kgid_t gid;
	char *p;

	opts->opts = 0;
	opts->mode = TRACEFS_DEFAULT_MODE;

	while ((p = strsep(&data, ",")) != NULL) {
		if (!*p)
			continue;

		token = match_token(p, tokens, args);
		switch (token) {
		case Opt_uid:
			if (match_int(&args[0], &option))
				return -EINVAL;
			uid = make_kuid(current_user_ns(), option);
			if (!uid_valid(uid))
				return -EINVAL;
			opts->uid = uid;
			break;
		case Opt_gid:
			if (match_int(&args[0], &option))
				return -EINVAL;
			gid = make_kgid(current_user_ns(), option);
			if (!gid_valid(gid))
				return -EINVAL;
			opts->gid = gid;
			break;
		case Opt_mode:
			if (match_octal(&args[0], &option))
				return -EINVAL;
			opts->mode = option & S_IALLUGO;
			break;
		/*
		 * We might like to report bad mount options here;
		 * but traditionally tracefs has ignored all mount options
		 */
		}

		opts->opts |= BIT(token);
	}

	return 0;
}

static int tracefs_apply_options(struct super_block *sb, bool remount)
{
	struct tracefs_fs_info *fsi = sb->s_fs_info;
	struct inode *inode = d_inode(sb->s_root);
	struct tracefs_mount_opts *opts = &fsi->mount_opts;
	umode_t tmp_mode;

	/*
	 * On remount, only reset mode/uid/gid if they were provided as mount
	 * options.
	 */

	if (!remount || opts->opts & BIT(Opt_mode)) {
		tmp_mode = READ_ONCE(inode->i_mode) & ~S_IALLUGO;
		tmp_mode |= opts->mode;
		WRITE_ONCE(inode->i_mode, tmp_mode);
	}

	if (!remount || opts->opts & BIT(Opt_uid))
		inode->i_uid = opts->uid;

	if (!remount || opts->opts & BIT(Opt_gid))
		inode->i_gid = opts->gid;

	return 0;
}

static int tracefs_remount(struct super_block *sb, int *flags, char *data)
{
	int err;
	struct tracefs_fs_info *fsi = sb->s_fs_info;

	sync_filesystem(sb);
	err = tracefs_parse_options(data, &fsi->mount_opts);
	if (err)
		goto fail;

	tracefs_apply_options(sb, true);

fail:
	return err;
}

static int tracefs_show_options(struct seq_file *m, struct dentry *root)
{
	struct tracefs_fs_info *fsi = root->d_sb->s_fs_info;
	struct tracefs_mount_opts *opts = &fsi->mount_opts;

	if (!uid_eq(opts->uid, GLOBAL_ROOT_UID))
		seq_printf(m, ",uid=%u",
			   from_kuid_munged(&init_user_ns, opts->uid));
	if (!gid_eq(opts->gid, GLOBAL_ROOT_GID))
		seq_printf(m, ",gid=%u",
			   from_kgid_munged(&init_user_ns, opts->gid));
	if (opts->mode != TRACEFS_DEFAULT_MODE)
		seq_printf(m, ",mode=%o", opts->mode);

	return 0;
}

static const struct super_operations tracefs_super_operations = {
	.alloc_inode    = tracefs_alloc_inode,
	.free_inode     = tracefs_free_inode,
	.drop_inode     = generic_delete_inode,
	.statfs		= simple_statfs,
	.remount_fs	= tracefs_remount,
	.show_options	= tracefs_show_options,
};

static void tracefs_dentry_iput(struct dentry *dentry, struct inode *inode)
{
	struct tracefs_inode *ti;

	if (!dentry || !inode)
		return;

	ti = get_tracefs(inode);
	if (ti && ti->flags & TRACEFS_EVENT_INODE)
		eventfs_set_ei_status_free(ti, dentry);
	iput(inode);
}

static const struct dentry_operations tracefs_dentry_operations = {
	.d_iput = tracefs_dentry_iput,
};

static int trace_fill_super(struct super_block *sb, void *data, int silent)
{
	static const struct tree_descr trace_files[] = {{""}};
	struct tracefs_fs_info *fsi;
	int err;

	fsi = kzalloc(sizeof(struct tracefs_fs_info), GFP_KERNEL);
	sb->s_fs_info = fsi;
	if (!fsi) {
		err = -ENOMEM;
		goto fail;
	}

	err = tracefs_parse_options(data, &fsi->mount_opts);
	if (err)
		goto fail;

	err  =  simple_fill_super(sb, TRACEFS_MAGIC, trace_files);
	if (err)
		goto fail;

	sb->s_op = &tracefs_super_operations;
	sb->s_d_op = &tracefs_dentry_operations;

	tracefs_apply_options(sb, false);

	return 0;

fail:
	kfree(fsi);
	sb->s_fs_info = NULL;
	return err;
}

static struct dentry *trace_mount(struct file_system_type *fs_type,
			int flags, const char *dev_name,
			void *data)
{
	return mount_single(fs_type, flags, data, trace_fill_super);
}

static struct file_system_type trace_fs_type = {
	.owner =	THIS_MODULE,
	.name =		"tracefs",
	.mount =	trace_mount,
	.kill_sb =	kill_litter_super,
};
MODULE_ALIAS_FS("tracefs");

struct dentry *tracefs_start_creating(const char *name, struct dentry *parent)
{
	struct dentry *dentry;
	int error;

	pr_debug("tracefs: creating file '%s'\n",name);

	error = simple_pin_fs(&trace_fs_type, &tracefs_mount,
			      &tracefs_mount_count);
	if (error)
		return ERR_PTR(error);

	/* If the parent is not specified, we create it in the root.
	 * We need the root dentry to do this, which is in the super
	 * block. A pointer to that is in the struct vfsmount that we
	 * have around.
	 */
	if (!parent)
		parent = tracefs_mount->mnt_root;

	inode_lock(d_inode(parent));
	if (unlikely(IS_DEADDIR(d_inode(parent))))
		dentry = ERR_PTR(-ENOENT);
	else
		dentry = lookup_one_len(name, parent, strlen(name));
	if (!IS_ERR(dentry) && d_inode(dentry)) {
		dput(dentry);
		dentry = ERR_PTR(-EEXIST);
	}

	if (IS_ERR(dentry)) {
		inode_unlock(d_inode(parent));
		simple_release_fs(&tracefs_mount, &tracefs_mount_count);
	}

	return dentry;
}

struct dentry *tracefs_failed_creating(struct dentry *dentry)
{
	inode_unlock(d_inode(dentry->d_parent));
	dput(dentry);
	simple_release_fs(&tracefs_mount, &tracefs_mount_count);
	return NULL;
}

struct dentry *tracefs_end_creating(struct dentry *dentry)
{
	inode_unlock(d_inode(dentry->d_parent));
	return dentry;
}

/**
 * eventfs_start_creating - start the process of creating a dentry
 * @name: Name of the file created for the dentry
 * @parent: The parent dentry where this dentry will be created
 *
 * This is a simple helper function for the dynamically created eventfs
 * files. When the directory of the eventfs files are accessed, their
 * dentries are created on the fly. This function is used to start that
 * process.
 */
struct dentry *eventfs_start_creating(const char *name, struct dentry *parent)
{
	struct dentry *dentry;
	int error;

	/* Must always have a parent. */
	if (WARN_ON_ONCE(!parent))
		return ERR_PTR(-EINVAL);

	error = simple_pin_fs(&trace_fs_type, &tracefs_mount,
			      &tracefs_mount_count);
	if (error)
		return ERR_PTR(error);

	if (unlikely(IS_DEADDIR(parent->d_inode)))
		dentry = ERR_PTR(-ENOENT);
	else
		dentry = lookup_one_len(name, parent, strlen(name));

	if (!IS_ERR(dentry) && dentry->d_inode) {
		dput(dentry);
		dentry = ERR_PTR(-EEXIST);
	}

	if (IS_ERR(dentry))
		simple_release_fs(&tracefs_mount, &tracefs_mount_count);

	return dentry;
}

/**
 * eventfs_failed_creating - clean up a failed eventfs dentry creation
 * @dentry: The dentry to clean up
 *
 * If after calling eventfs_start_creating(), a failure is detected, the
 * resources created by eventfs_start_creating() needs to be cleaned up. In
 * that case, this function should be called to perform that clean up.
 */
struct dentry *eventfs_failed_creating(struct dentry *dentry)
{
	dput(dentry);
	simple_release_fs(&tracefs_mount, &tracefs_mount_count);
	return NULL;
}

/**
 * eventfs_end_creating - Finish the process of creating a eventfs dentry
 * @dentry: The dentry that has successfully been created.
 *
 * This function is currently just a place holder to match
 * eventfs_start_creating(). In case any synchronization needs to be added,
 * this function will be used to implement that without having to modify
 * the callers of eventfs_start_creating().
 */
struct dentry *eventfs_end_creating(struct dentry *dentry)
{
	return dentry;
}

/* Find the inode that this will use for default */
static struct inode *instance_inode(struct dentry *parent, struct inode *inode)
{
	struct tracefs_inode *ti;

	/* If parent is NULL then use root inode */
	if (!parent)
		return d_inode(inode->i_sb->s_root);

	/* Find the inode that is flagged as an instance or the root inode */
	while (!IS_ROOT(parent)) {
		ti = get_tracefs(d_inode(parent));
		if (ti->flags & TRACEFS_INSTANCE_INODE)
			break;
		parent = parent->d_parent;
	}

	return d_inode(parent);
}

/**
 * tracefs_create_file - create a file in the tracefs filesystem
 * @name: a pointer to a string containing the name of the file to create.
 * @mode: the permission that the file should have.
 * @parent: a pointer to the parent dentry for this file.  This should be a
 *          directory dentry if set.  If this parameter is NULL, then the
 *          file will be created in the root of the tracefs filesystem.
 * @data: a pointer to something that the caller will want to get to later
 *        on.  The inode.i_private pointer will point to this value on
 *        the open() call.
 * @fops: a pointer to a struct file_operations that should be used for
 *        this file.
 *
 * This is the basic "create a file" function for tracefs.  It allows for a
 * wide range of flexibility in creating a file, or a directory (if you want
 * to create a directory, the tracefs_create_dir() function is
 * recommended to be used instead.)
 *
 * This function will return a pointer to a dentry if it succeeds.  This
 * pointer must be passed to the tracefs_remove() function when the file is
 * to be removed (no automatic cleanup happens if your module is unloaded,
 * you are responsible here.)  If an error occurs, %NULL will be returned.
 *
 * If tracefs is not enabled in the kernel, the value -%ENODEV will be
 * returned.
 */
struct dentry *tracefs_create_file(const char *name, umode_t mode,
				   struct dentry *parent, void *data,
				   const struct file_operations *fops)
{
	struct tracefs_inode *ti;
	struct dentry *dentry;
	struct inode *inode;

	if (security_locked_down(LOCKDOWN_TRACEFS))
		return NULL;

	if (!(mode & S_IFMT))
		mode |= S_IFREG;
	BUG_ON(!S_ISREG(mode));
	dentry = tracefs_start_creating(name, parent);

	if (IS_ERR(dentry))
		return NULL;

	inode = tracefs_get_inode(dentry->d_sb);
	if (unlikely(!inode))
		return tracefs_failed_creating(dentry);

	ti = get_tracefs(inode);
	ti->private = instance_inode(parent, inode);

	inode->i_mode = mode;
	inode->i_op = &tracefs_file_inode_operations;
	inode->i_fop = fops ? fops : &tracefs_file_operations;
	inode->i_private = data;
	inode->i_uid = d_inode(dentry->d_parent)->i_uid;
	inode->i_gid = d_inode(dentry->d_parent)->i_gid;
	d_instantiate(dentry, inode);
	fsnotify_create(d_inode(dentry->d_parent), dentry);
	return tracefs_end_creating(dentry);
}

static struct dentry *__create_dir(const char *name, struct dentry *parent,
				   const struct inode_operations *ops)
{
	struct tracefs_inode *ti;
	struct dentry *dentry = tracefs_start_creating(name, parent);
	struct inode *inode;

	if (IS_ERR(dentry))
		return NULL;

	inode = tracefs_get_inode(dentry->d_sb);
	if (unlikely(!inode))
		return tracefs_failed_creating(dentry);

	/* Do not set bits for OTH */
	inode->i_mode = S_IFDIR | S_IRWXU | S_IRUSR| S_IRGRP | S_IXUSR | S_IXGRP;
	inode->i_op = ops;
	inode->i_fop = &simple_dir_operations;
	inode->i_uid = d_inode(dentry->d_parent)->i_uid;
	inode->i_gid = d_inode(dentry->d_parent)->i_gid;

	ti = get_tracefs(inode);
	ti->private = instance_inode(parent, inode);

	/* directory inodes start off with i_nlink == 2 (for "." entry) */
	inc_nlink(inode);
	d_instantiate(dentry, inode);
	inc_nlink(d_inode(dentry->d_parent));
	fsnotify_mkdir(d_inode(dentry->d_parent), dentry);
	return tracefs_end_creating(dentry);
}

/**
 * tracefs_create_dir - create a directory in the tracefs filesystem
 * @name: a pointer to a string containing the name of the directory to
 *        create.
 * @parent: a pointer to the parent dentry for this file.  This should be a
 *          directory dentry if set.  If this parameter is NULL, then the
 *          directory will be created in the root of the tracefs filesystem.
 *
 * This function creates a directory in tracefs with the given name.
 *
 * This function will return a pointer to a dentry if it succeeds.  This
 * pointer must be passed to the tracefs_remove() function when the file is
 * to be removed. If an error occurs, %NULL will be returned.
 *
 * If tracing is not enabled in the kernel, the value -%ENODEV will be
 * returned.
 */
struct dentry *tracefs_create_dir(const char *name, struct dentry *parent)
{
	if (security_locked_down(LOCKDOWN_TRACEFS))
		return NULL;

	return __create_dir(name, parent, &tracefs_dir_inode_operations);
}

/**
 * tracefs_create_instance_dir - create the tracing instances directory
 * @name: The name of the instances directory to create
 * @parent: The parent directory that the instances directory will exist
 * @mkdir: The function to call when a mkdir is performed.
 * @rmdir: The function to call when a rmdir is performed.
 *
 * Only one instances directory is allowed.
 *
 * The instances directory is special as it allows for mkdir and rmdir
 * to be done by userspace. When a mkdir or rmdir is performed, the inode
 * locks are released and the methods passed in (@mkdir and @rmdir) are
 * called without locks and with the name of the directory being created
 * within the instances directory.
 *
 * Returns the dentry of the instances directory.
 */
__init struct dentry *tracefs_create_instance_dir(const char *name,
					  struct dentry *parent,
					  int (*mkdir)(const char *name),
					  int (*rmdir)(const char *name))
{
	struct dentry *dentry;

	/* Only allow one instance of the instances directory. */
	if (WARN_ON(tracefs_ops.mkdir || tracefs_ops.rmdir))
		return NULL;

	dentry = __create_dir(name, parent, &tracefs_instance_dir_inode_operations);
	if (!dentry)
		return NULL;

	tracefs_ops.mkdir = mkdir;
	tracefs_ops.rmdir = rmdir;

	return dentry;
}

static void remove_one(struct dentry *victim)
{
	simple_release_fs(&tracefs_mount, &tracefs_mount_count);
}

/**
 * tracefs_remove - recursively removes a directory
 * @dentry: a pointer to a the dentry of the directory to be removed.
 *
 * This function recursively removes a directory tree in tracefs that
 * was previously created with a call to another tracefs function
 * (like tracefs_create_file() or variants thereof.)
 */
void tracefs_remove(struct dentry *dentry)
{
	if (IS_ERR_OR_NULL(dentry))
		return;

	simple_pin_fs(&trace_fs_type, &tracefs_mount, &tracefs_mount_count);
	simple_recursive_removal(dentry, remove_one);
	simple_release_fs(&tracefs_mount, &tracefs_mount_count);
}

/**
 * tracefs_initialized - Tells whether tracefs has been registered
 */
bool tracefs_initialized(void)
{
	return tracefs_registered;
}

static void init_once(void *foo)
{
	struct tracefs_inode *ti = (struct tracefs_inode *) foo;

	inode_init_once(&ti->vfs_inode);
}

static int __init tracefs_init(void)
{
	int retval;

	tracefs_inode_cachep = kmem_cache_create("tracefs_inode_cache",
						 sizeof(struct tracefs_inode),
						 0, (SLAB_RECLAIM_ACCOUNT|
						     SLAB_MEM_SPREAD|
						     SLAB_ACCOUNT),
						 init_once);
	if (!tracefs_inode_cachep)
		return -ENOMEM;

	retval = sysfs_create_mount_point(kernel_kobj, "tracing");
	if (retval)
		return -EINVAL;

	retval = register_filesystem(&trace_fs_type);
	if (!retval)
		tracefs_registered = true;

	return retval;
}
core_initcall(tracefs_init);<|MERGE_RESOLUTION|>--- conflicted
+++ resolved
@@ -259,85 +259,6 @@
 	struct tracefs_mount_opts mount_opts;
 };
 
-<<<<<<< HEAD
-static void change_gid(struct dentry *dentry, kgid_t gid)
-{
-	if (!dentry->d_inode)
-		return;
-	dentry->d_inode->i_gid = gid;
-}
-
-/*
- * Taken from d_walk, but without he need for handling renames.
- * Nothing can be renamed while walking the list, as tracefs
- * does not support renames. This is only called when mounting
- * or remounting the file system, to set all the files to
- * the given gid.
- */
-static void set_gid(struct dentry *parent, kgid_t gid)
-{
-	struct dentry *this_parent, *dentry;
-
-	this_parent = parent;
-	spin_lock(&this_parent->d_lock);
-
-	change_gid(this_parent, gid);
-repeat:
-	dentry = d_first_child(this_parent);
-resume:
-	hlist_for_each_entry_from(dentry, d_sib) {
-		struct tracefs_inode *ti;
-
-		/* Note, getdents() can add a cursor dentry with no inode */
-		if (!dentry->d_inode)
-			continue;
-
-		spin_lock_nested(&dentry->d_lock, DENTRY_D_LOCK_NESTED);
-
-		change_gid(dentry, gid);
-
-		/* If this is the events directory, update that too */
-		ti = get_tracefs(dentry->d_inode);
-		if (ti && (ti->flags & TRACEFS_EVENT_INODE))
-			eventfs_update_gid(dentry, gid);
-
-		if (!hlist_empty(&dentry->d_children)) {
-			spin_unlock(&this_parent->d_lock);
-			spin_release(&dentry->d_lock.dep_map, _RET_IP_);
-			this_parent = dentry;
-			spin_acquire(&this_parent->d_lock.dep_map, 0, 1, _RET_IP_);
-			goto repeat;
-		}
-		spin_unlock(&dentry->d_lock);
-	}
-	/*
-	 * All done at this level ... ascend and resume the search.
-	 */
-	rcu_read_lock();
-ascend:
-	if (this_parent != parent) {
-		dentry = this_parent;
-		this_parent = dentry->d_parent;
-
-		spin_unlock(&dentry->d_lock);
-		spin_lock(&this_parent->d_lock);
-
-		/* go into the first sibling still alive */
-		hlist_for_each_entry_continue(dentry, d_sib) {
-			if (likely(!(dentry->d_flags & DCACHE_DENTRY_KILLED))) {
-				rcu_read_unlock();
-				goto resume;
-			}
-		}
-		goto ascend;
-	}
-	rcu_read_unlock();
-	spin_unlock(&this_parent->d_lock);
-	return;
-}
-
-=======
->>>>>>> 7a8e9cdf
 static int tracefs_parse_options(char *data, struct tracefs_mount_opts *opts)
 {
 	substring_t args[MAX_OPT_ARGS];
