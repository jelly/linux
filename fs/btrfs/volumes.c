/*
 * Copyright (C) 2007 Oracle.  All rights reserved.
 *
 * This program is free software; you can redistribute it and/or
 * modify it under the terms of the GNU General Public
 * License v2 as published by the Free Software Foundation.
 *
 * This program is distributed in the hope that it will be useful,
 * but WITHOUT ANY WARRANTY; without even the implied warranty of
 * MERCHANTABILITY or FITNESS FOR A PARTICULAR PURPOSE.  See the GNU
 * General Public License for more details.
 *
 * You should have received a copy of the GNU General Public
 * License along with this program; if not, write to the
 * Free Software Foundation, Inc., 59 Temple Place - Suite 330,
 * Boston, MA 021110-1307, USA.
 */
#include <linux/sched.h>
#include <linux/bio.h>
#include <linux/slab.h>
#include <linux/buffer_head.h>
#include <linux/blkdev.h>
#include <linux/random.h>
#include <linux/iocontext.h>
#include <linux/capability.h>
#include <linux/ratelimit.h>
#include <linux/kthread.h>
#include <linux/raid/pq.h>
#include <asm/div64.h>
#include "compat.h"
#include "ctree.h"
#include "extent_map.h"
#include "disk-io.h"
#include "transaction.h"
#include "print-tree.h"
#include "volumes.h"
#include "raid56.h"
#include "async-thread.h"
#include "check-integrity.h"
#include "rcu-string.h"
#include "math.h"
#include "dev-replace.h"

static int init_first_rw_device(struct btrfs_trans_handle *trans,
				struct btrfs_root *root,
				struct btrfs_device *device);
static int btrfs_relocate_sys_chunks(struct btrfs_root *root);
static void __btrfs_reset_dev_stats(struct btrfs_device *dev);
static void btrfs_dev_stat_print_on_load(struct btrfs_device *device);

static DEFINE_MUTEX(uuid_mutex);
static LIST_HEAD(fs_uuids);

static void lock_chunks(struct btrfs_root *root)
{
	mutex_lock(&root->fs_info->chunk_mutex);
}

static void unlock_chunks(struct btrfs_root *root)
{
	mutex_unlock(&root->fs_info->chunk_mutex);
}

static void free_fs_devices(struct btrfs_fs_devices *fs_devices)
{
	struct btrfs_device *device;
	WARN_ON(fs_devices->opened);
	while (!list_empty(&fs_devices->devices)) {
		device = list_entry(fs_devices->devices.next,
				    struct btrfs_device, dev_list);
		list_del(&device->dev_list);
		rcu_string_free(device->name);
		kfree(device);
	}
	kfree(fs_devices);
}

static void btrfs_kobject_uevent(struct block_device *bdev,
				 enum kobject_action action)
{
	int ret;

	ret = kobject_uevent(&disk_to_dev(bdev->bd_disk)->kobj, action);
	if (ret)
		pr_warn("Sending event '%d' to kobject: '%s' (%p): failed\n",
			action,
			kobject_name(&disk_to_dev(bdev->bd_disk)->kobj),
			&disk_to_dev(bdev->bd_disk)->kobj);
}

void btrfs_cleanup_fs_uuids(void)
{
	struct btrfs_fs_devices *fs_devices;

	while (!list_empty(&fs_uuids)) {
		fs_devices = list_entry(fs_uuids.next,
					struct btrfs_fs_devices, list);
		list_del(&fs_devices->list);
		free_fs_devices(fs_devices);
	}
}

static noinline struct btrfs_device *__find_device(struct list_head *head,
						   u64 devid, u8 *uuid)
{
	struct btrfs_device *dev;

	list_for_each_entry(dev, head, dev_list) {
		if (dev->devid == devid &&
		    (!uuid || !memcmp(dev->uuid, uuid, BTRFS_UUID_SIZE))) {
			return dev;
		}
	}
	return NULL;
}

static noinline struct btrfs_fs_devices *find_fsid(u8 *fsid)
{
	struct btrfs_fs_devices *fs_devices;

	list_for_each_entry(fs_devices, &fs_uuids, list) {
		if (memcmp(fsid, fs_devices->fsid, BTRFS_FSID_SIZE) == 0)
			return fs_devices;
	}
	return NULL;
}

static int
btrfs_get_bdev_and_sb(const char *device_path, fmode_t flags, void *holder,
		      int flush, struct block_device **bdev,
		      struct buffer_head **bh)
{
	int ret;

	*bdev = blkdev_get_by_path(device_path, flags, holder);

	if (IS_ERR(*bdev)) {
		ret = PTR_ERR(*bdev);
		printk(KERN_INFO "btrfs: open %s failed\n", device_path);
		goto error;
	}

	if (flush)
		filemap_write_and_wait((*bdev)->bd_inode->i_mapping);
	ret = set_blocksize(*bdev, 4096);
	if (ret) {
		blkdev_put(*bdev, flags);
		goto error;
	}
	invalidate_bdev(*bdev);
	*bh = btrfs_read_dev_super(*bdev);
	if (!*bh) {
		ret = -EINVAL;
		blkdev_put(*bdev, flags);
		goto error;
	}

	return 0;

error:
	*bdev = NULL;
	*bh = NULL;
	return ret;
}

static void requeue_list(struct btrfs_pending_bios *pending_bios,
			struct bio *head, struct bio *tail)
{

	struct bio *old_head;

	old_head = pending_bios->head;
	pending_bios->head = head;
	if (pending_bios->tail)
		tail->bi_next = old_head;
	else
		pending_bios->tail = tail;
}

/*
 * we try to collect pending bios for a device so we don't get a large
 * number of procs sending bios down to the same device.  This greatly
 * improves the schedulers ability to collect and merge the bios.
 *
 * But, it also turns into a long list of bios to process and that is sure
 * to eventually make the worker thread block.  The solution here is to
 * make some progress and then put this work struct back at the end of
 * the list if the block device is congested.  This way, multiple devices
 * can make progress from a single worker thread.
 */
static noinline void run_scheduled_bios(struct btrfs_device *device)
{
	struct bio *pending;
	struct backing_dev_info *bdi;
	struct btrfs_fs_info *fs_info;
	struct btrfs_pending_bios *pending_bios;
	struct bio *tail;
	struct bio *cur;
	int again = 0;
	unsigned long num_run;
	unsigned long batch_run = 0;
	unsigned long limit;
	unsigned long last_waited = 0;
	int force_reg = 0;
	int sync_pending = 0;
	struct blk_plug plug;

	/*
	 * this function runs all the bios we've collected for
	 * a particular device.  We don't want to wander off to
	 * another device without first sending all of these down.
	 * So, setup a plug here and finish it off before we return
	 */
	blk_start_plug(&plug);

	bdi = blk_get_backing_dev_info(device->bdev);
	fs_info = device->dev_root->fs_info;
	limit = btrfs_async_submit_limit(fs_info);
	limit = limit * 2 / 3;

loop:
	spin_lock(&device->io_lock);

loop_lock:
	num_run = 0;

	/* take all the bios off the list at once and process them
	 * later on (without the lock held).  But, remember the
	 * tail and other pointers so the bios can be properly reinserted
	 * into the list if we hit congestion
	 */
	if (!force_reg && device->pending_sync_bios.head) {
		pending_bios = &device->pending_sync_bios;
		force_reg = 1;
	} else {
		pending_bios = &device->pending_bios;
		force_reg = 0;
	}

	pending = pending_bios->head;
	tail = pending_bios->tail;
	WARN_ON(pending && !tail);

	/*
	 * if pending was null this time around, no bios need processing
	 * at all and we can stop.  Otherwise it'll loop back up again
	 * and do an additional check so no bios are missed.
	 *
	 * device->running_pending is used to synchronize with the
	 * schedule_bio code.
	 */
	if (device->pending_sync_bios.head == NULL &&
	    device->pending_bios.head == NULL) {
		again = 0;
		device->running_pending = 0;
	} else {
		again = 1;
		device->running_pending = 1;
	}

	pending_bios->head = NULL;
	pending_bios->tail = NULL;

	spin_unlock(&device->io_lock);

	while (pending) {

		rmb();
		/* we want to work on both lists, but do more bios on the
		 * sync list than the regular list
		 */
		if ((num_run > 32 &&
		    pending_bios != &device->pending_sync_bios &&
		    device->pending_sync_bios.head) ||
		   (num_run > 64 && pending_bios == &device->pending_sync_bios &&
		    device->pending_bios.head)) {
			spin_lock(&device->io_lock);
			requeue_list(pending_bios, pending, tail);
			goto loop_lock;
		}

		cur = pending;
		pending = pending->bi_next;
		cur->bi_next = NULL;

		if (atomic_dec_return(&fs_info->nr_async_bios) < limit &&
		    waitqueue_active(&fs_info->async_submit_wait))
			wake_up(&fs_info->async_submit_wait);

		BUG_ON(atomic_read(&cur->bi_cnt) == 0);

		/*
		 * if we're doing the sync list, record that our
		 * plug has some sync requests on it
		 *
		 * If we're doing the regular list and there are
		 * sync requests sitting around, unplug before
		 * we add more
		 */
		if (pending_bios == &device->pending_sync_bios) {
			sync_pending = 1;
		} else if (sync_pending) {
			blk_finish_plug(&plug);
			blk_start_plug(&plug);
			sync_pending = 0;
		}

		btrfsic_submit_bio(cur->bi_rw, cur);
		num_run++;
		batch_run++;
		if (need_resched())
			cond_resched();

		/*
		 * we made progress, there is more work to do and the bdi
		 * is now congested.  Back off and let other work structs
		 * run instead
		 */
		if (pending && bdi_write_congested(bdi) && batch_run > 8 &&
		    fs_info->fs_devices->open_devices > 1) {
			struct io_context *ioc;

			ioc = current->io_context;

			/*
			 * the main goal here is that we don't want to
			 * block if we're going to be able to submit
			 * more requests without blocking.
			 *
			 * This code does two great things, it pokes into
			 * the elevator code from a filesystem _and_
			 * it makes assumptions about how batching works.
			 */
			if (ioc && ioc->nr_batch_requests > 0 &&
			    time_before(jiffies, ioc->last_waited + HZ/50UL) &&
			    (last_waited == 0 ||
			     ioc->last_waited == last_waited)) {
				/*
				 * we want to go through our batch of
				 * requests and stop.  So, we copy out
				 * the ioc->last_waited time and test
				 * against it before looping
				 */
				last_waited = ioc->last_waited;
				if (need_resched())
					cond_resched();
				continue;
			}
			spin_lock(&device->io_lock);
			requeue_list(pending_bios, pending, tail);
			device->running_pending = 1;

			spin_unlock(&device->io_lock);
			btrfs_requeue_work(&device->work);
			goto done;
		}
		/* unplug every 64 requests just for good measure */
		if (batch_run % 64 == 0) {
			blk_finish_plug(&plug);
			blk_start_plug(&plug);
			sync_pending = 0;
		}
	}

	cond_resched();
	if (again)
		goto loop;

	spin_lock(&device->io_lock);
	if (device->pending_bios.head || device->pending_sync_bios.head)
		goto loop_lock;
	spin_unlock(&device->io_lock);

done:
	blk_finish_plug(&plug);
}

static void pending_bios_fn(struct btrfs_work *work)
{
	struct btrfs_device *device;

	device = container_of(work, struct btrfs_device, work);
	run_scheduled_bios(device);
}

static noinline int device_list_add(const char *path,
			   struct btrfs_super_block *disk_super,
			   u64 devid, struct btrfs_fs_devices **fs_devices_ret)
{
	struct btrfs_device *device;
	struct btrfs_fs_devices *fs_devices;
	struct rcu_string *name;
	u64 found_transid = btrfs_super_generation(disk_super);

	fs_devices = find_fsid(disk_super->fsid);
	if (!fs_devices) {
		fs_devices = kzalloc(sizeof(*fs_devices), GFP_NOFS);
		if (!fs_devices)
			return -ENOMEM;
		INIT_LIST_HEAD(&fs_devices->devices);
		INIT_LIST_HEAD(&fs_devices->alloc_list);
		list_add(&fs_devices->list, &fs_uuids);
		memcpy(fs_devices->fsid, disk_super->fsid, BTRFS_FSID_SIZE);
		fs_devices->latest_devid = devid;
		fs_devices->latest_trans = found_transid;
		mutex_init(&fs_devices->device_list_mutex);
		device = NULL;
	} else {
		device = __find_device(&fs_devices->devices, devid,
				       disk_super->dev_item.uuid);
	}
	if (!device) {
		if (fs_devices->opened)
			return -EBUSY;

		device = kzalloc(sizeof(*device), GFP_NOFS);
		if (!device) {
			/* we can safely leave the fs_devices entry around */
			return -ENOMEM;
		}
		device->devid = devid;
		device->dev_stats_valid = 0;
		device->work.func = pending_bios_fn;
		memcpy(device->uuid, disk_super->dev_item.uuid,
		       BTRFS_UUID_SIZE);
		spin_lock_init(&device->io_lock);

		name = rcu_string_strdup(path, GFP_NOFS);
		if (!name) {
			kfree(device);
			return -ENOMEM;
		}
		rcu_assign_pointer(device->name, name);
		INIT_LIST_HEAD(&device->dev_alloc_list);

		/* init readahead state */
		spin_lock_init(&device->reada_lock);
		device->reada_curr_zone = NULL;
		atomic_set(&device->reada_in_flight, 0);
		device->reada_next = 0;
		INIT_RADIX_TREE(&device->reada_zones, GFP_NOFS & ~__GFP_WAIT);
		INIT_RADIX_TREE(&device->reada_extents, GFP_NOFS & ~__GFP_WAIT);

		mutex_lock(&fs_devices->device_list_mutex);
		list_add_rcu(&device->dev_list, &fs_devices->devices);
		mutex_unlock(&fs_devices->device_list_mutex);

		device->fs_devices = fs_devices;
		fs_devices->num_devices++;
	} else if (!device->name || strcmp(device->name->str, path)) {
		name = rcu_string_strdup(path, GFP_NOFS);
		if (!name)
			return -ENOMEM;
		rcu_string_free(device->name);
		rcu_assign_pointer(device->name, name);
		if (device->missing) {
			fs_devices->missing_devices--;
			device->missing = 0;
		}
	}

	if (found_transid > fs_devices->latest_trans) {
		fs_devices->latest_devid = devid;
		fs_devices->latest_trans = found_transid;
	}
	*fs_devices_ret = fs_devices;
	return 0;
}

static struct btrfs_fs_devices *clone_fs_devices(struct btrfs_fs_devices *orig)
{
	struct btrfs_fs_devices *fs_devices;
	struct btrfs_device *device;
	struct btrfs_device *orig_dev;

	fs_devices = kzalloc(sizeof(*fs_devices), GFP_NOFS);
	if (!fs_devices)
		return ERR_PTR(-ENOMEM);

	INIT_LIST_HEAD(&fs_devices->devices);
	INIT_LIST_HEAD(&fs_devices->alloc_list);
	INIT_LIST_HEAD(&fs_devices->list);
	mutex_init(&fs_devices->device_list_mutex);
	fs_devices->latest_devid = orig->latest_devid;
	fs_devices->latest_trans = orig->latest_trans;
	fs_devices->total_devices = orig->total_devices;
	memcpy(fs_devices->fsid, orig->fsid, sizeof(fs_devices->fsid));

	/* We have held the volume lock, it is safe to get the devices. */
	list_for_each_entry(orig_dev, &orig->devices, dev_list) {
		struct rcu_string *name;

		device = kzalloc(sizeof(*device), GFP_NOFS);
		if (!device)
			goto error;

		/*
		 * This is ok to do without rcu read locked because we hold the
		 * uuid mutex so nothing we touch in here is going to disappear.
		 */
		name = rcu_string_strdup(orig_dev->name->str, GFP_NOFS);
		if (!name) {
			kfree(device);
			goto error;
		}
		rcu_assign_pointer(device->name, name);

		device->devid = orig_dev->devid;
		device->work.func = pending_bios_fn;
		memcpy(device->uuid, orig_dev->uuid, sizeof(device->uuid));
		spin_lock_init(&device->io_lock);
		INIT_LIST_HEAD(&device->dev_list);
		INIT_LIST_HEAD(&device->dev_alloc_list);

		list_add(&device->dev_list, &fs_devices->devices);
		device->fs_devices = fs_devices;
		fs_devices->num_devices++;
	}
	return fs_devices;
error:
	free_fs_devices(fs_devices);
	return ERR_PTR(-ENOMEM);
}

void btrfs_close_extra_devices(struct btrfs_fs_info *fs_info,
			       struct btrfs_fs_devices *fs_devices, int step)
{
	struct btrfs_device *device, *next;

	struct block_device *latest_bdev = NULL;
	u64 latest_devid = 0;
	u64 latest_transid = 0;

	mutex_lock(&uuid_mutex);
again:
	/* This is the initialized path, it is safe to release the devices. */
	list_for_each_entry_safe(device, next, &fs_devices->devices, dev_list) {
		if (device->in_fs_metadata) {
			if (!device->is_tgtdev_for_dev_replace &&
			    (!latest_transid ||
			     device->generation > latest_transid)) {
				latest_devid = device->devid;
				latest_transid = device->generation;
				latest_bdev = device->bdev;
			}
			continue;
		}

		if (device->devid == BTRFS_DEV_REPLACE_DEVID) {
			/*
			 * In the first step, keep the device which has
			 * the correct fsid and the devid that is used
			 * for the dev_replace procedure.
			 * In the second step, the dev_replace state is
			 * read from the device tree and it is known
			 * whether the procedure is really active or
			 * not, which means whether this device is
			 * used or whether it should be removed.
			 */
			if (step == 0 || device->is_tgtdev_for_dev_replace) {
				continue;
			}
		}
		if (device->bdev) {
			blkdev_put(device->bdev, device->mode);
			device->bdev = NULL;
			fs_devices->open_devices--;
		}
		if (device->writeable) {
			list_del_init(&device->dev_alloc_list);
			device->writeable = 0;
			if (!device->is_tgtdev_for_dev_replace)
				fs_devices->rw_devices--;
		}
		list_del_init(&device->dev_list);
		fs_devices->num_devices--;
		rcu_string_free(device->name);
		kfree(device);
	}

	if (fs_devices->seed) {
		fs_devices = fs_devices->seed;
		goto again;
	}

	fs_devices->latest_bdev = latest_bdev;
	fs_devices->latest_devid = latest_devid;
	fs_devices->latest_trans = latest_transid;

	mutex_unlock(&uuid_mutex);
}

static void __free_device(struct work_struct *work)
{
	struct btrfs_device *device;

	device = container_of(work, struct btrfs_device, rcu_work);

	if (device->bdev)
		blkdev_put(device->bdev, device->mode);

	rcu_string_free(device->name);
	kfree(device);
}

static void free_device(struct rcu_head *head)
{
	struct btrfs_device *device;

	device = container_of(head, struct btrfs_device, rcu);

	INIT_WORK(&device->rcu_work, __free_device);
	schedule_work(&device->rcu_work);
}

static int __btrfs_close_devices(struct btrfs_fs_devices *fs_devices)
{
	struct btrfs_device *device;

	if (--fs_devices->opened > 0)
		return 0;

	mutex_lock(&fs_devices->device_list_mutex);
	list_for_each_entry(device, &fs_devices->devices, dev_list) {
		struct btrfs_device *new_device;
		struct rcu_string *name;

		if (device->bdev)
			fs_devices->open_devices--;

		if (device->writeable && !device->is_tgtdev_for_dev_replace) {
			list_del_init(&device->dev_alloc_list);
			fs_devices->rw_devices--;
		}

		if (device->can_discard)
			fs_devices->num_can_discard--;

		new_device = kmalloc(sizeof(*new_device), GFP_NOFS);
		BUG_ON(!new_device); /* -ENOMEM */
		memcpy(new_device, device, sizeof(*new_device));

		/* Safe because we are under uuid_mutex */
		if (device->name) {
			name = rcu_string_strdup(device->name->str, GFP_NOFS);
			BUG_ON(device->name && !name); /* -ENOMEM */
			rcu_assign_pointer(new_device->name, name);
		}
		new_device->bdev = NULL;
		new_device->writeable = 0;
		new_device->in_fs_metadata = 0;
		new_device->can_discard = 0;
		list_replace_rcu(&device->dev_list, &new_device->dev_list);

		call_rcu(&device->rcu, free_device);
	}
	mutex_unlock(&fs_devices->device_list_mutex);

	WARN_ON(fs_devices->open_devices);
	WARN_ON(fs_devices->rw_devices);
	fs_devices->opened = 0;
	fs_devices->seeding = 0;

	return 0;
}

int btrfs_close_devices(struct btrfs_fs_devices *fs_devices)
{
	struct btrfs_fs_devices *seed_devices = NULL;
	int ret;

	mutex_lock(&uuid_mutex);
	ret = __btrfs_close_devices(fs_devices);
	if (!fs_devices->opened) {
		seed_devices = fs_devices->seed;
		fs_devices->seed = NULL;
	}
	mutex_unlock(&uuid_mutex);

	while (seed_devices) {
		fs_devices = seed_devices;
		seed_devices = fs_devices->seed;
		__btrfs_close_devices(fs_devices);
		free_fs_devices(fs_devices);
	}
	return ret;
}

static int __btrfs_open_devices(struct btrfs_fs_devices *fs_devices,
				fmode_t flags, void *holder)
{
	struct request_queue *q;
	struct block_device *bdev;
	struct list_head *head = &fs_devices->devices;
	struct btrfs_device *device;
	struct block_device *latest_bdev = NULL;
	struct buffer_head *bh;
	struct btrfs_super_block *disk_super;
	u64 latest_devid = 0;
	u64 latest_transid = 0;
	u64 devid;
	int seeding = 1;
	int ret = 0;

	flags |= FMODE_EXCL;

	list_for_each_entry(device, head, dev_list) {
		if (device->bdev)
			continue;
		if (!device->name)
			continue;

		ret = btrfs_get_bdev_and_sb(device->name->str, flags, holder, 1,
					    &bdev, &bh);
		if (ret)
			continue;

		disk_super = (struct btrfs_super_block *)bh->b_data;
		devid = btrfs_stack_device_id(&disk_super->dev_item);
		if (devid != device->devid)
			goto error_brelse;

		if (memcmp(device->uuid, disk_super->dev_item.uuid,
			   BTRFS_UUID_SIZE))
			goto error_brelse;

		device->generation = btrfs_super_generation(disk_super);
		if (!latest_transid || device->generation > latest_transid) {
			latest_devid = devid;
			latest_transid = device->generation;
			latest_bdev = bdev;
		}

		if (btrfs_super_flags(disk_super) & BTRFS_SUPER_FLAG_SEEDING) {
			device->writeable = 0;
		} else {
			device->writeable = !bdev_read_only(bdev);
			seeding = 0;
		}

		q = bdev_get_queue(bdev);
		if (blk_queue_discard(q)) {
			device->can_discard = 1;
			fs_devices->num_can_discard++;
		}

		device->bdev = bdev;
		device->in_fs_metadata = 0;
		device->mode = flags;

		if (!blk_queue_nonrot(bdev_get_queue(bdev)))
			fs_devices->rotating = 1;

		fs_devices->open_devices++;
		if (device->writeable && !device->is_tgtdev_for_dev_replace) {
			fs_devices->rw_devices++;
			list_add(&device->dev_alloc_list,
				 &fs_devices->alloc_list);
		}
		brelse(bh);
		continue;

error_brelse:
		brelse(bh);
		blkdev_put(bdev, flags);
		continue;
	}
	if (fs_devices->open_devices == 0) {
		ret = -EINVAL;
		goto out;
	}
	fs_devices->seeding = seeding;
	fs_devices->opened = 1;
	fs_devices->latest_bdev = latest_bdev;
	fs_devices->latest_devid = latest_devid;
	fs_devices->latest_trans = latest_transid;
	fs_devices->total_rw_bytes = 0;
out:
	return ret;
}

int btrfs_open_devices(struct btrfs_fs_devices *fs_devices,
		       fmode_t flags, void *holder)
{
	int ret;

	mutex_lock(&uuid_mutex);
	if (fs_devices->opened) {
		fs_devices->opened++;
		ret = 0;
	} else {
		ret = __btrfs_open_devices(fs_devices, flags, holder);
	}
	mutex_unlock(&uuid_mutex);
	return ret;
}

int btrfs_scan_one_device(const char *path, fmode_t flags, void *holder,
			  struct btrfs_fs_devices **fs_devices_ret)
{
	struct btrfs_super_block *disk_super;
	struct block_device *bdev;
	struct buffer_head *bh;
	int ret;
	u64 devid;
	u64 transid;
	u64 total_devices;

	flags |= FMODE_EXCL;
	mutex_lock(&uuid_mutex);
	ret = btrfs_get_bdev_and_sb(path, flags, holder, 0, &bdev, &bh);
	if (ret)
		goto error;
	disk_super = (struct btrfs_super_block *)bh->b_data;
	devid = btrfs_stack_device_id(&disk_super->dev_item);
	transid = btrfs_super_generation(disk_super);
	total_devices = btrfs_super_num_devices(disk_super);
	if (disk_super->label[0]) {
		if (disk_super->label[BTRFS_LABEL_SIZE - 1])
			disk_super->label[BTRFS_LABEL_SIZE - 1] = '\0';
		printk(KERN_INFO "device label %s ", disk_super->label);
	} else {
		printk(KERN_INFO "device fsid %pU ", disk_super->fsid);
	}
	printk(KERN_CONT "devid %llu transid %llu %s\n",
	       (unsigned long long)devid, (unsigned long long)transid, path);
	ret = device_list_add(path, disk_super, devid, fs_devices_ret);
	if (!ret && fs_devices_ret)
		(*fs_devices_ret)->total_devices = total_devices;
	brelse(bh);
	blkdev_put(bdev, flags);
error:
	mutex_unlock(&uuid_mutex);
	return ret;
}

/* helper to account the used device space in the range */
int btrfs_account_dev_extents_size(struct btrfs_device *device, u64 start,
				   u64 end, u64 *length)
{
	struct btrfs_key key;
	struct btrfs_root *root = device->dev_root;
	struct btrfs_dev_extent *dev_extent;
	struct btrfs_path *path;
	u64 extent_end;
	int ret;
	int slot;
	struct extent_buffer *l;

	*length = 0;

	if (start >= device->total_bytes || device->is_tgtdev_for_dev_replace)
		return 0;

	path = btrfs_alloc_path();
	if (!path)
		return -ENOMEM;
	path->reada = 2;

	key.objectid = device->devid;
	key.offset = start;
	key.type = BTRFS_DEV_EXTENT_KEY;

	ret = btrfs_search_slot(NULL, root, &key, path, 0, 0);
	if (ret < 0)
		goto out;
	if (ret > 0) {
		ret = btrfs_previous_item(root, path, key.objectid, key.type);
		if (ret < 0)
			goto out;
	}

	while (1) {
		l = path->nodes[0];
		slot = path->slots[0];
		if (slot >= btrfs_header_nritems(l)) {
			ret = btrfs_next_leaf(root, path);
			if (ret == 0)
				continue;
			if (ret < 0)
				goto out;

			break;
		}
		btrfs_item_key_to_cpu(l, &key, slot);

		if (key.objectid < device->devid)
			goto next;

		if (key.objectid > device->devid)
			break;

		if (btrfs_key_type(&key) != BTRFS_DEV_EXTENT_KEY)
			goto next;

		dev_extent = btrfs_item_ptr(l, slot, struct btrfs_dev_extent);
		extent_end = key.offset + btrfs_dev_extent_length(l,
								  dev_extent);
		if (key.offset <= start && extent_end > end) {
			*length = end - start + 1;
			break;
		} else if (key.offset <= start && extent_end > start)
			*length += extent_end - start;
		else if (key.offset > start && extent_end <= end)
			*length += extent_end - key.offset;
		else if (key.offset > start && key.offset <= end) {
			*length += end - key.offset + 1;
			break;
		} else if (key.offset > end)
			break;

next:
		path->slots[0]++;
	}
	ret = 0;
out:
	btrfs_free_path(path);
	return ret;
}

/*
 * find_free_dev_extent - find free space in the specified device
 * @device:	the device which we search the free space in
 * @num_bytes:	the size of the free space that we need
 * @start:	store the start of the free space.
 * @len:	the size of the free space. that we find, or the size of the max
 * 		free space if we don't find suitable free space
 *
 * this uses a pretty simple search, the expectation is that it is
 * called very infrequently and that a given device has a small number
 * of extents
 *
 * @start is used to store the start of the free space if we find. But if we
 * don't find suitable free space, it will be used to store the start position
 * of the max free space.
 *
 * @len is used to store the size of the free space that we find.
 * But if we don't find suitable free space, it is used to store the size of
 * the max free space.
 */
int find_free_dev_extent(struct btrfs_device *device, u64 num_bytes,
			 u64 *start, u64 *len)
{
	struct btrfs_key key;
	struct btrfs_root *root = device->dev_root;
	struct btrfs_dev_extent *dev_extent;
	struct btrfs_path *path;
	u64 hole_size;
	u64 max_hole_start;
	u64 max_hole_size;
	u64 extent_end;
	u64 search_start;
	u64 search_end = device->total_bytes;
	int ret;
	int slot;
	struct extent_buffer *l;

	/* FIXME use last free of some kind */

	/* we don't want to overwrite the superblock on the drive,
	 * so we make sure to start at an offset of at least 1MB
	 */
	search_start = max(root->fs_info->alloc_start, 1024ull * 1024);

	max_hole_start = search_start;
	max_hole_size = 0;
	hole_size = 0;

	if (search_start >= search_end || device->is_tgtdev_for_dev_replace) {
		ret = -ENOSPC;
		goto error;
	}

	path = btrfs_alloc_path();
	if (!path) {
		ret = -ENOMEM;
		goto error;
	}
	path->reada = 2;

	key.objectid = device->devid;
	key.offset = search_start;
	key.type = BTRFS_DEV_EXTENT_KEY;

	ret = btrfs_search_slot(NULL, root, &key, path, 0, 0);
	if (ret < 0)
		goto out;
	if (ret > 0) {
		ret = btrfs_previous_item(root, path, key.objectid, key.type);
		if (ret < 0)
			goto out;
	}

	while (1) {
		l = path->nodes[0];
		slot = path->slots[0];
		if (slot >= btrfs_header_nritems(l)) {
			ret = btrfs_next_leaf(root, path);
			if (ret == 0)
				continue;
			if (ret < 0)
				goto out;

			break;
		}
		btrfs_item_key_to_cpu(l, &key, slot);

		if (key.objectid < device->devid)
			goto next;

		if (key.objectid > device->devid)
			break;

		if (btrfs_key_type(&key) != BTRFS_DEV_EXTENT_KEY)
			goto next;

		if (key.offset > search_start) {
			hole_size = key.offset - search_start;

			if (hole_size > max_hole_size) {
				max_hole_start = search_start;
				max_hole_size = hole_size;
			}

			/*
			 * If this free space is greater than which we need,
			 * it must be the max free space that we have found
			 * until now, so max_hole_start must point to the start
			 * of this free space and the length of this free space
			 * is stored in max_hole_size. Thus, we return
			 * max_hole_start and max_hole_size and go back to the
			 * caller.
			 */
			if (hole_size >= num_bytes) {
				ret = 0;
				goto out;
			}
		}

		dev_extent = btrfs_item_ptr(l, slot, struct btrfs_dev_extent);
		extent_end = key.offset + btrfs_dev_extent_length(l,
								  dev_extent);
		if (extent_end > search_start)
			search_start = extent_end;
next:
		path->slots[0]++;
		cond_resched();
	}

	/*
	 * At this point, search_start should be the end of
	 * allocated dev extents, and when shrinking the device,
	 * search_end may be smaller than search_start.
	 */
	if (search_end > search_start)
		hole_size = search_end - search_start;

	if (hole_size > max_hole_size) {
		max_hole_start = search_start;
		max_hole_size = hole_size;
	}

	/* See above. */
	if (hole_size < num_bytes)
		ret = -ENOSPC;
	else
		ret = 0;

out:
	btrfs_free_path(path);
error:
	*start = max_hole_start;
	if (len)
		*len = max_hole_size;
	return ret;
}

static int btrfs_free_dev_extent(struct btrfs_trans_handle *trans,
			  struct btrfs_device *device,
			  u64 start)
{
	int ret;
	struct btrfs_path *path;
	struct btrfs_root *root = device->dev_root;
	struct btrfs_key key;
	struct btrfs_key found_key;
	struct extent_buffer *leaf = NULL;
	struct btrfs_dev_extent *extent = NULL;

	path = btrfs_alloc_path();
	if (!path)
		return -ENOMEM;

	key.objectid = device->devid;
	key.offset = start;
	key.type = BTRFS_DEV_EXTENT_KEY;
again:
	ret = btrfs_search_slot(trans, root, &key, path, -1, 1);
	if (ret > 0) {
		ret = btrfs_previous_item(root, path, key.objectid,
					  BTRFS_DEV_EXTENT_KEY);
		if (ret)
			goto out;
		leaf = path->nodes[0];
		btrfs_item_key_to_cpu(leaf, &found_key, path->slots[0]);
		extent = btrfs_item_ptr(leaf, path->slots[0],
					struct btrfs_dev_extent);
		BUG_ON(found_key.offset > start || found_key.offset +
		       btrfs_dev_extent_length(leaf, extent) < start);
		key = found_key;
		btrfs_release_path(path);
		goto again;
	} else if (ret == 0) {
		leaf = path->nodes[0];
		extent = btrfs_item_ptr(leaf, path->slots[0],
					struct btrfs_dev_extent);
	} else {
		btrfs_error(root->fs_info, ret, "Slot search failed");
		goto out;
	}

	if (device->bytes_used > 0) {
		u64 len = btrfs_dev_extent_length(leaf, extent);
		device->bytes_used -= len;
		spin_lock(&root->fs_info->free_chunk_lock);
		root->fs_info->free_chunk_space += len;
		spin_unlock(&root->fs_info->free_chunk_lock);
	}
	ret = btrfs_del_item(trans, root, path);
	if (ret) {
		btrfs_error(root->fs_info, ret,
			    "Failed to remove dev extent item");
	}
out:
	btrfs_free_path(path);
	return ret;
}

int btrfs_alloc_dev_extent(struct btrfs_trans_handle *trans,
			   struct btrfs_device *device,
			   u64 chunk_tree, u64 chunk_objectid,
			   u64 chunk_offset, u64 start, u64 num_bytes)
{
	int ret;
	struct btrfs_path *path;
	struct btrfs_root *root = device->dev_root;
	struct btrfs_dev_extent *extent;
	struct extent_buffer *leaf;
	struct btrfs_key key;

	WARN_ON(!device->in_fs_metadata);
	WARN_ON(device->is_tgtdev_for_dev_replace);
	path = btrfs_alloc_path();
	if (!path)
		return -ENOMEM;

	key.objectid = device->devid;
	key.offset = start;
	key.type = BTRFS_DEV_EXTENT_KEY;
	ret = btrfs_insert_empty_item(trans, root, path, &key,
				      sizeof(*extent));
	if (ret)
		goto out;

	leaf = path->nodes[0];
	extent = btrfs_item_ptr(leaf, path->slots[0],
				struct btrfs_dev_extent);
	btrfs_set_dev_extent_chunk_tree(leaf, extent, chunk_tree);
	btrfs_set_dev_extent_chunk_objectid(leaf, extent, chunk_objectid);
	btrfs_set_dev_extent_chunk_offset(leaf, extent, chunk_offset);

	write_extent_buffer(leaf, root->fs_info->chunk_tree_uuid,
		    (unsigned long)btrfs_dev_extent_chunk_tree_uuid(extent),
		    BTRFS_UUID_SIZE);

	btrfs_set_dev_extent_length(leaf, extent, num_bytes);
	btrfs_mark_buffer_dirty(leaf);
out:
	btrfs_free_path(path);
	return ret;
}

static noinline int find_next_chunk(struct btrfs_root *root,
				    u64 objectid, u64 *offset)
{
	struct btrfs_path *path;
	int ret;
	struct btrfs_key key;
	struct btrfs_chunk *chunk;
	struct btrfs_key found_key;

	path = btrfs_alloc_path();
	if (!path)
		return -ENOMEM;

	key.objectid = objectid;
	key.offset = (u64)-1;
	key.type = BTRFS_CHUNK_ITEM_KEY;

	ret = btrfs_search_slot(NULL, root, &key, path, 0, 0);
	if (ret < 0)
		goto error;

	BUG_ON(ret == 0); /* Corruption */

	ret = btrfs_previous_item(root, path, 0, BTRFS_CHUNK_ITEM_KEY);
	if (ret) {
		*offset = 0;
	} else {
		btrfs_item_key_to_cpu(path->nodes[0], &found_key,
				      path->slots[0]);
		if (found_key.objectid != objectid)
			*offset = 0;
		else {
			chunk = btrfs_item_ptr(path->nodes[0], path->slots[0],
					       struct btrfs_chunk);
			*offset = found_key.offset +
				btrfs_chunk_length(path->nodes[0], chunk);
		}
	}
	ret = 0;
error:
	btrfs_free_path(path);
	return ret;
}

static noinline int find_next_devid(struct btrfs_root *root, u64 *objectid)
{
	int ret;
	struct btrfs_key key;
	struct btrfs_key found_key;
	struct btrfs_path *path;

	root = root->fs_info->chunk_root;

	path = btrfs_alloc_path();
	if (!path)
		return -ENOMEM;

	key.objectid = BTRFS_DEV_ITEMS_OBJECTID;
	key.type = BTRFS_DEV_ITEM_KEY;
	key.offset = (u64)-1;

	ret = btrfs_search_slot(NULL, root, &key, path, 0, 0);
	if (ret < 0)
		goto error;

	BUG_ON(ret == 0); /* Corruption */

	ret = btrfs_previous_item(root, path, BTRFS_DEV_ITEMS_OBJECTID,
				  BTRFS_DEV_ITEM_KEY);
	if (ret) {
		*objectid = 1;
	} else {
		btrfs_item_key_to_cpu(path->nodes[0], &found_key,
				      path->slots[0]);
		*objectid = found_key.offset + 1;
	}
	ret = 0;
error:
	btrfs_free_path(path);
	return ret;
}

/*
 * the device information is stored in the chunk root
 * the btrfs_device struct should be fully filled in
 */
int btrfs_add_device(struct btrfs_trans_handle *trans,
		     struct btrfs_root *root,
		     struct btrfs_device *device)
{
	int ret;
	struct btrfs_path *path;
	struct btrfs_dev_item *dev_item;
	struct extent_buffer *leaf;
	struct btrfs_key key;
	unsigned long ptr;

	root = root->fs_info->chunk_root;

	path = btrfs_alloc_path();
	if (!path)
		return -ENOMEM;

	key.objectid = BTRFS_DEV_ITEMS_OBJECTID;
	key.type = BTRFS_DEV_ITEM_KEY;
	key.offset = device->devid;

	ret = btrfs_insert_empty_item(trans, root, path, &key,
				      sizeof(*dev_item));
	if (ret)
		goto out;

	leaf = path->nodes[0];
	dev_item = btrfs_item_ptr(leaf, path->slots[0], struct btrfs_dev_item);

	btrfs_set_device_id(leaf, dev_item, device->devid);
	btrfs_set_device_generation(leaf, dev_item, 0);
	btrfs_set_device_type(leaf, dev_item, device->type);
	btrfs_set_device_io_align(leaf, dev_item, device->io_align);
	btrfs_set_device_io_width(leaf, dev_item, device->io_width);
	btrfs_set_device_sector_size(leaf, dev_item, device->sector_size);
	btrfs_set_device_total_bytes(leaf, dev_item, device->total_bytes);
	btrfs_set_device_bytes_used(leaf, dev_item, device->bytes_used);
	btrfs_set_device_group(leaf, dev_item, 0);
	btrfs_set_device_seek_speed(leaf, dev_item, 0);
	btrfs_set_device_bandwidth(leaf, dev_item, 0);
	btrfs_set_device_start_offset(leaf, dev_item, 0);

	ptr = (unsigned long)btrfs_device_uuid(dev_item);
	write_extent_buffer(leaf, device->uuid, ptr, BTRFS_UUID_SIZE);
	ptr = (unsigned long)btrfs_device_fsid(dev_item);
	write_extent_buffer(leaf, root->fs_info->fsid, ptr, BTRFS_UUID_SIZE);
	btrfs_mark_buffer_dirty(leaf);

	ret = 0;
out:
	btrfs_free_path(path);
	return ret;
}

static int btrfs_rm_dev_item(struct btrfs_root *root,
			     struct btrfs_device *device)
{
	int ret;
	struct btrfs_path *path;
	struct btrfs_key key;
	struct btrfs_trans_handle *trans;

	root = root->fs_info->chunk_root;

	path = btrfs_alloc_path();
	if (!path)
		return -ENOMEM;

	trans = btrfs_start_transaction(root, 0);
	if (IS_ERR(trans)) {
		btrfs_free_path(path);
		return PTR_ERR(trans);
	}
	key.objectid = BTRFS_DEV_ITEMS_OBJECTID;
	key.type = BTRFS_DEV_ITEM_KEY;
	key.offset = device->devid;
	lock_chunks(root);

	ret = btrfs_search_slot(trans, root, &key, path, -1, 1);
	if (ret < 0)
		goto out;

	if (ret > 0) {
		ret = -ENOENT;
		goto out;
	}

	ret = btrfs_del_item(trans, root, path);
	if (ret)
		goto out;
out:
	btrfs_free_path(path);
	unlock_chunks(root);
	btrfs_commit_transaction(trans, root);
	return ret;
}

int btrfs_rm_device(struct btrfs_root *root, char *device_path)
{
	struct btrfs_device *device;
	struct btrfs_device *next_device;
	struct block_device *bdev;
	struct buffer_head *bh = NULL;
	struct btrfs_super_block *disk_super;
	struct btrfs_fs_devices *cur_devices;
	u64 all_avail;
	u64 devid;
	u64 num_devices;
	u8 *dev_uuid;
	int ret = 0;
	bool clear_super = false;

	mutex_lock(&uuid_mutex);

	all_avail = root->fs_info->avail_data_alloc_bits |
		root->fs_info->avail_system_alloc_bits |
		root->fs_info->avail_metadata_alloc_bits;

	num_devices = root->fs_info->fs_devices->num_devices;
	btrfs_dev_replace_lock(&root->fs_info->dev_replace);
	if (btrfs_dev_replace_is_ongoing(&root->fs_info->dev_replace)) {
		WARN_ON(num_devices < 1);
		num_devices--;
	}
	btrfs_dev_replace_unlock(&root->fs_info->dev_replace);

	if ((all_avail & BTRFS_BLOCK_GROUP_RAID10) && num_devices <= 4) {
		printk(KERN_ERR "btrfs: unable to go below four devices "
		       "on raid10\n");
		ret = -EINVAL;
		goto out;
	}

	if ((all_avail & BTRFS_BLOCK_GROUP_RAID1) && num_devices <= 2) {
		printk(KERN_ERR "btrfs: unable to go below two "
		       "devices on raid1\n");
		ret = -EINVAL;
		goto out;
	}

	if ((all_avail & BTRFS_BLOCK_GROUP_RAID5) &&
	    root->fs_info->fs_devices->rw_devices <= 2) {
		printk(KERN_ERR "btrfs: unable to go below two "
		       "devices on raid5\n");
		ret = -EINVAL;
		goto out;
	}
	if ((all_avail & BTRFS_BLOCK_GROUP_RAID6) &&
	    root->fs_info->fs_devices->rw_devices <= 3) {
		printk(KERN_ERR "btrfs: unable to go below three "
		       "devices on raid6\n");
		ret = -EINVAL;
		goto out;
	}

	if (strcmp(device_path, "missing") == 0) {
		struct list_head *devices;
		struct btrfs_device *tmp;

		device = NULL;
		devices = &root->fs_info->fs_devices->devices;
		/*
		 * It is safe to read the devices since the volume_mutex
		 * is held.
		 */
		list_for_each_entry(tmp, devices, dev_list) {
			if (tmp->in_fs_metadata &&
			    !tmp->is_tgtdev_for_dev_replace &&
			    !tmp->bdev) {
				device = tmp;
				break;
			}
		}
		bdev = NULL;
		bh = NULL;
		disk_super = NULL;
		if (!device) {
			printk(KERN_ERR "btrfs: no missing devices found to "
			       "remove\n");
			goto out;
		}
	} else {
		ret = btrfs_get_bdev_and_sb(device_path,
					    FMODE_WRITE | FMODE_EXCL,
					    root->fs_info->bdev_holder, 0,
					    &bdev, &bh);
		if (ret)
			goto out;
		disk_super = (struct btrfs_super_block *)bh->b_data;
		devid = btrfs_stack_device_id(&disk_super->dev_item);
		dev_uuid = disk_super->dev_item.uuid;
		device = btrfs_find_device(root->fs_info, devid, dev_uuid,
					   disk_super->fsid);
		if (!device) {
			ret = -ENOENT;
			goto error_brelse;
		}
	}

	if (device->is_tgtdev_for_dev_replace) {
		pr_err("btrfs: unable to remove the dev_replace target dev\n");
		ret = -EINVAL;
		goto error_brelse;
	}

	if (device->writeable && root->fs_info->fs_devices->rw_devices == 1) {
		printk(KERN_ERR "btrfs: unable to remove the only writeable "
		       "device\n");
		ret = -EINVAL;
		goto error_brelse;
	}

	if (device->writeable) {
		lock_chunks(root);
		list_del_init(&device->dev_alloc_list);
		unlock_chunks(root);
		root->fs_info->fs_devices->rw_devices--;
		clear_super = true;
	}

	ret = btrfs_shrink_device(device, 0);
	if (ret)
		goto error_undo;

	/*
	 * TODO: the superblock still includes this device in its num_devices
	 * counter although write_all_supers() is not locked out. This
	 * could give a filesystem state which requires a degraded mount.
	 */
	ret = btrfs_rm_dev_item(root->fs_info->chunk_root, device);
	if (ret)
		goto error_undo;

	spin_lock(&root->fs_info->free_chunk_lock);
	root->fs_info->free_chunk_space = device->total_bytes -
		device->bytes_used;
	spin_unlock(&root->fs_info->free_chunk_lock);

	device->in_fs_metadata = 0;
	btrfs_scrub_cancel_dev(root->fs_info, device);

	/*
	 * the device list mutex makes sure that we don't change
	 * the device list while someone else is writing out all
	 * the device supers.
	 */

	cur_devices = device->fs_devices;
	mutex_lock(&root->fs_info->fs_devices->device_list_mutex);
	list_del_rcu(&device->dev_list);

	device->fs_devices->num_devices--;
	device->fs_devices->total_devices--;

	if (device->missing)
		root->fs_info->fs_devices->missing_devices--;

	next_device = list_entry(root->fs_info->fs_devices->devices.next,
				 struct btrfs_device, dev_list);
	if (device->bdev == root->fs_info->sb->s_bdev)
		root->fs_info->sb->s_bdev = next_device->bdev;
	if (device->bdev == root->fs_info->fs_devices->latest_bdev)
		root->fs_info->fs_devices->latest_bdev = next_device->bdev;

	if (device->bdev)
		device->fs_devices->open_devices--;

	call_rcu(&device->rcu, free_device);
	mutex_unlock(&root->fs_info->fs_devices->device_list_mutex);

	num_devices = btrfs_super_num_devices(root->fs_info->super_copy) - 1;
	btrfs_set_super_num_devices(root->fs_info->super_copy, num_devices);

	if (cur_devices->open_devices == 0) {
		struct btrfs_fs_devices *fs_devices;
		fs_devices = root->fs_info->fs_devices;
		while (fs_devices) {
			if (fs_devices->seed == cur_devices)
				break;
			fs_devices = fs_devices->seed;
		}
		fs_devices->seed = cur_devices->seed;
		cur_devices->seed = NULL;
		lock_chunks(root);
		__btrfs_close_devices(cur_devices);
		unlock_chunks(root);
		free_fs_devices(cur_devices);
	}

	root->fs_info->num_tolerated_disk_barrier_failures =
		btrfs_calc_num_tolerated_disk_barrier_failures(root->fs_info);

	/*
	 * at this point, the device is zero sized.  We want to
	 * remove it from the devices list and zero out the old super
	 */
	if (clear_super && disk_super) {
		/* make sure this device isn't detected as part of
		 * the FS anymore
		 */
		memset(&disk_super->magic, 0, sizeof(disk_super->magic));
		set_buffer_dirty(bh);
		sync_dirty_buffer(bh);
	}

	ret = 0;

	/* Notify udev that device has changed */
	if (bdev)
		btrfs_kobject_uevent(bdev, KOBJ_CHANGE);

error_brelse:
	brelse(bh);
	if (bdev)
		blkdev_put(bdev, FMODE_READ | FMODE_EXCL);
out:
	mutex_unlock(&uuid_mutex);
	return ret;
error_undo:
	if (device->writeable) {
		lock_chunks(root);
		list_add(&device->dev_alloc_list,
			 &root->fs_info->fs_devices->alloc_list);
		unlock_chunks(root);
		root->fs_info->fs_devices->rw_devices++;
	}
	goto error_brelse;
}

void btrfs_rm_dev_replace_srcdev(struct btrfs_fs_info *fs_info,
				 struct btrfs_device *srcdev)
{
	WARN_ON(!mutex_is_locked(&fs_info->fs_devices->device_list_mutex));
	list_del_rcu(&srcdev->dev_list);
	list_del_rcu(&srcdev->dev_alloc_list);
	fs_info->fs_devices->num_devices--;
	if (srcdev->missing) {
		fs_info->fs_devices->missing_devices--;
		fs_info->fs_devices->rw_devices++;
	}
	if (srcdev->can_discard)
		fs_info->fs_devices->num_can_discard--;
	if (srcdev->bdev)
		fs_info->fs_devices->open_devices--;

	call_rcu(&srcdev->rcu, free_device);
}

void btrfs_destroy_dev_replace_tgtdev(struct btrfs_fs_info *fs_info,
				      struct btrfs_device *tgtdev)
{
	struct btrfs_device *next_device;

	WARN_ON(!tgtdev);
	mutex_lock(&fs_info->fs_devices->device_list_mutex);
	if (tgtdev->bdev) {
		btrfs_scratch_superblock(tgtdev);
		fs_info->fs_devices->open_devices--;
	}
	fs_info->fs_devices->num_devices--;
	if (tgtdev->can_discard)
		fs_info->fs_devices->num_can_discard++;

	next_device = list_entry(fs_info->fs_devices->devices.next,
				 struct btrfs_device, dev_list);
	if (tgtdev->bdev == fs_info->sb->s_bdev)
		fs_info->sb->s_bdev = next_device->bdev;
	if (tgtdev->bdev == fs_info->fs_devices->latest_bdev)
		fs_info->fs_devices->latest_bdev = next_device->bdev;
	list_del_rcu(&tgtdev->dev_list);

	call_rcu(&tgtdev->rcu, free_device);

	mutex_unlock(&fs_info->fs_devices->device_list_mutex);
}

int btrfs_find_device_by_path(struct btrfs_root *root, char *device_path,
			      struct btrfs_device **device)
{
	int ret = 0;
	struct btrfs_super_block *disk_super;
	u64 devid;
	u8 *dev_uuid;
	struct block_device *bdev;
	struct buffer_head *bh;

	*device = NULL;
	ret = btrfs_get_bdev_and_sb(device_path, FMODE_READ,
				    root->fs_info->bdev_holder, 0, &bdev, &bh);
	if (ret)
		return ret;
	disk_super = (struct btrfs_super_block *)bh->b_data;
	devid = btrfs_stack_device_id(&disk_super->dev_item);
	dev_uuid = disk_super->dev_item.uuid;
	*device = btrfs_find_device(root->fs_info, devid, dev_uuid,
				    disk_super->fsid);
	brelse(bh);
	if (!*device)
		ret = -ENOENT;
	blkdev_put(bdev, FMODE_READ);
	return ret;
}

int btrfs_find_device_missing_or_by_path(struct btrfs_root *root,
					 char *device_path,
					 struct btrfs_device **device)
{
	*device = NULL;
	if (strcmp(device_path, "missing") == 0) {
		struct list_head *devices;
		struct btrfs_device *tmp;

		devices = &root->fs_info->fs_devices->devices;
		/*
		 * It is safe to read the devices since the volume_mutex
		 * is held by the caller.
		 */
		list_for_each_entry(tmp, devices, dev_list) {
			if (tmp->in_fs_metadata && !tmp->bdev) {
				*device = tmp;
				break;
			}
		}

		if (!*device) {
			pr_err("btrfs: no missing device found\n");
			return -ENOENT;
		}

		return 0;
	} else {
		return btrfs_find_device_by_path(root, device_path, device);
	}
}

/*
 * does all the dirty work required for changing file system's UUID.
 */
static int btrfs_prepare_sprout(struct btrfs_root *root)
{
	struct btrfs_fs_devices *fs_devices = root->fs_info->fs_devices;
	struct btrfs_fs_devices *old_devices;
	struct btrfs_fs_devices *seed_devices;
	struct btrfs_super_block *disk_super = root->fs_info->super_copy;
	struct btrfs_device *device;
	u64 super_flags;

	BUG_ON(!mutex_is_locked(&uuid_mutex));
	if (!fs_devices->seeding)
		return -EINVAL;

	seed_devices = kzalloc(sizeof(*fs_devices), GFP_NOFS);
	if (!seed_devices)
		return -ENOMEM;

	old_devices = clone_fs_devices(fs_devices);
	if (IS_ERR(old_devices)) {
		kfree(seed_devices);
		return PTR_ERR(old_devices);
	}

	list_add(&old_devices->list, &fs_uuids);

	memcpy(seed_devices, fs_devices, sizeof(*seed_devices));
	seed_devices->opened = 1;
	INIT_LIST_HEAD(&seed_devices->devices);
	INIT_LIST_HEAD(&seed_devices->alloc_list);
	mutex_init(&seed_devices->device_list_mutex);

	mutex_lock(&root->fs_info->fs_devices->device_list_mutex);
	list_splice_init_rcu(&fs_devices->devices, &seed_devices->devices,
			      synchronize_rcu);
	mutex_unlock(&root->fs_info->fs_devices->device_list_mutex);

	list_splice_init(&fs_devices->alloc_list, &seed_devices->alloc_list);
	list_for_each_entry(device, &seed_devices->devices, dev_list) {
		device->fs_devices = seed_devices;
	}

	fs_devices->seeding = 0;
	fs_devices->num_devices = 0;
	fs_devices->open_devices = 0;
	fs_devices->total_devices = 0;
	fs_devices->seed = seed_devices;

	generate_random_uuid(fs_devices->fsid);
	memcpy(root->fs_info->fsid, fs_devices->fsid, BTRFS_FSID_SIZE);
	memcpy(disk_super->fsid, fs_devices->fsid, BTRFS_FSID_SIZE);
	super_flags = btrfs_super_flags(disk_super) &
		      ~BTRFS_SUPER_FLAG_SEEDING;
	btrfs_set_super_flags(disk_super, super_flags);

	return 0;
}

/*
 * strore the expected generation for seed devices in device items.
 */
static int btrfs_finish_sprout(struct btrfs_trans_handle *trans,
			       struct btrfs_root *root)
{
	struct btrfs_path *path;
	struct extent_buffer *leaf;
	struct btrfs_dev_item *dev_item;
	struct btrfs_device *device;
	struct btrfs_key key;
	u8 fs_uuid[BTRFS_UUID_SIZE];
	u8 dev_uuid[BTRFS_UUID_SIZE];
	u64 devid;
	int ret;

	path = btrfs_alloc_path();
	if (!path)
		return -ENOMEM;

	root = root->fs_info->chunk_root;
	key.objectid = BTRFS_DEV_ITEMS_OBJECTID;
	key.offset = 0;
	key.type = BTRFS_DEV_ITEM_KEY;

	while (1) {
		ret = btrfs_search_slot(trans, root, &key, path, 0, 1);
		if (ret < 0)
			goto error;

		leaf = path->nodes[0];
next_slot:
		if (path->slots[0] >= btrfs_header_nritems(leaf)) {
			ret = btrfs_next_leaf(root, path);
			if (ret > 0)
				break;
			if (ret < 0)
				goto error;
			leaf = path->nodes[0];
			btrfs_item_key_to_cpu(leaf, &key, path->slots[0]);
			btrfs_release_path(path);
			continue;
		}

		btrfs_item_key_to_cpu(leaf, &key, path->slots[0]);
		if (key.objectid != BTRFS_DEV_ITEMS_OBJECTID ||
		    key.type != BTRFS_DEV_ITEM_KEY)
			break;

		dev_item = btrfs_item_ptr(leaf, path->slots[0],
					  struct btrfs_dev_item);
		devid = btrfs_device_id(leaf, dev_item);
		read_extent_buffer(leaf, dev_uuid,
				   (unsigned long)btrfs_device_uuid(dev_item),
				   BTRFS_UUID_SIZE);
		read_extent_buffer(leaf, fs_uuid,
				   (unsigned long)btrfs_device_fsid(dev_item),
				   BTRFS_UUID_SIZE);
		device = btrfs_find_device(root->fs_info, devid, dev_uuid,
					   fs_uuid);
		BUG_ON(!device); /* Logic error */

		if (device->fs_devices->seeding) {
			btrfs_set_device_generation(leaf, dev_item,
						    device->generation);
			btrfs_mark_buffer_dirty(leaf);
		}

		path->slots[0]++;
		goto next_slot;
	}
	ret = 0;
error:
	btrfs_free_path(path);
	return ret;
}

int btrfs_init_new_device(struct btrfs_root *root, char *device_path)
{
	struct request_queue *q;
	struct btrfs_trans_handle *trans;
	struct btrfs_device *device;
	struct block_device *bdev;
	struct list_head *devices;
	struct super_block *sb = root->fs_info->sb;
	struct rcu_string *name;
	u64 total_bytes;
	int seeding_dev = 0;
	int ret = 0;

	if ((sb->s_flags & MS_RDONLY) && !root->fs_info->fs_devices->seeding)
		return -EROFS;

	bdev = blkdev_get_by_path(device_path, FMODE_WRITE | FMODE_EXCL,
				  root->fs_info->bdev_holder);
	if (IS_ERR(bdev))
		return PTR_ERR(bdev);

	if (root->fs_info->fs_devices->seeding) {
		seeding_dev = 1;
		down_write(&sb->s_umount);
		mutex_lock(&uuid_mutex);
	}

	filemap_write_and_wait(bdev->bd_inode->i_mapping);

	devices = &root->fs_info->fs_devices->devices;

	mutex_lock(&root->fs_info->fs_devices->device_list_mutex);
	list_for_each_entry(device, devices, dev_list) {
		if (device->bdev == bdev) {
			ret = -EEXIST;
			mutex_unlock(
				&root->fs_info->fs_devices->device_list_mutex);
			goto error;
		}
	}
	mutex_unlock(&root->fs_info->fs_devices->device_list_mutex);

	device = kzalloc(sizeof(*device), GFP_NOFS);
	if (!device) {
		/* we can safely leave the fs_devices entry around */
		ret = -ENOMEM;
		goto error;
	}

	name = rcu_string_strdup(device_path, GFP_NOFS);
	if (!name) {
		kfree(device);
		ret = -ENOMEM;
		goto error;
	}
	rcu_assign_pointer(device->name, name);

	ret = find_next_devid(root, &device->devid);
	if (ret) {
		rcu_string_free(device->name);
		kfree(device);
		goto error;
	}

	trans = btrfs_start_transaction(root, 0);
	if (IS_ERR(trans)) {
		rcu_string_free(device->name);
		kfree(device);
		ret = PTR_ERR(trans);
		goto error;
	}

	lock_chunks(root);

	q = bdev_get_queue(bdev);
	if (blk_queue_discard(q))
		device->can_discard = 1;
	device->writeable = 1;
	device->work.func = pending_bios_fn;
	generate_random_uuid(device->uuid);
	spin_lock_init(&device->io_lock);
	device->generation = trans->transid;
	device->io_width = root->sectorsize;
	device->io_align = root->sectorsize;
	device->sector_size = root->sectorsize;
	device->total_bytes = i_size_read(bdev->bd_inode);
	device->disk_total_bytes = device->total_bytes;
	device->dev_root = root->fs_info->dev_root;
	device->bdev = bdev;
	device->in_fs_metadata = 1;
	device->is_tgtdev_for_dev_replace = 0;
	device->mode = FMODE_EXCL;
	set_blocksize(device->bdev, 4096);

	if (seeding_dev) {
		sb->s_flags &= ~MS_RDONLY;
		ret = btrfs_prepare_sprout(root);
		BUG_ON(ret); /* -ENOMEM */
	}

	device->fs_devices = root->fs_info->fs_devices;

	mutex_lock(&root->fs_info->fs_devices->device_list_mutex);
	list_add_rcu(&device->dev_list, &root->fs_info->fs_devices->devices);
	list_add(&device->dev_alloc_list,
		 &root->fs_info->fs_devices->alloc_list);
	root->fs_info->fs_devices->num_devices++;
	root->fs_info->fs_devices->open_devices++;
	root->fs_info->fs_devices->rw_devices++;
	root->fs_info->fs_devices->total_devices++;
	if (device->can_discard)
		root->fs_info->fs_devices->num_can_discard++;
	root->fs_info->fs_devices->total_rw_bytes += device->total_bytes;

	spin_lock(&root->fs_info->free_chunk_lock);
	root->fs_info->free_chunk_space += device->total_bytes;
	spin_unlock(&root->fs_info->free_chunk_lock);

	if (!blk_queue_nonrot(bdev_get_queue(bdev)))
		root->fs_info->fs_devices->rotating = 1;

	total_bytes = btrfs_super_total_bytes(root->fs_info->super_copy);
	btrfs_set_super_total_bytes(root->fs_info->super_copy,
				    total_bytes + device->total_bytes);

	total_bytes = btrfs_super_num_devices(root->fs_info->super_copy);
	btrfs_set_super_num_devices(root->fs_info->super_copy,
				    total_bytes + 1);
	mutex_unlock(&root->fs_info->fs_devices->device_list_mutex);

	if (seeding_dev) {
		ret = init_first_rw_device(trans, root, device);
		if (ret) {
			btrfs_abort_transaction(trans, root, ret);
			goto error_trans;
		}
		ret = btrfs_finish_sprout(trans, root);
		if (ret) {
			btrfs_abort_transaction(trans, root, ret);
			goto error_trans;
		}
	} else {
		ret = btrfs_add_device(trans, root, device);
		if (ret) {
			btrfs_abort_transaction(trans, root, ret);
			goto error_trans;
		}
	}

	/*
	 * we've got more storage, clear any full flags on the space
	 * infos
	 */
	btrfs_clear_space_info_full(root->fs_info);

	unlock_chunks(root);
	root->fs_info->num_tolerated_disk_barrier_failures =
		btrfs_calc_num_tolerated_disk_barrier_failures(root->fs_info);
	ret = btrfs_commit_transaction(trans, root);

	if (seeding_dev) {
		mutex_unlock(&uuid_mutex);
		up_write(&sb->s_umount);

		if (ret) /* transaction commit */
			return ret;

		ret = btrfs_relocate_sys_chunks(root);
		if (ret < 0)
			btrfs_error(root->fs_info, ret,
				    "Failed to relocate sys chunks after "
				    "device initialization. This can be fixed "
				    "using the \"btrfs balance\" command.");
		trans = btrfs_attach_transaction(root);
		if (IS_ERR(trans)) {
			if (PTR_ERR(trans) == -ENOENT)
				return 0;
			return PTR_ERR(trans);
		}
		ret = btrfs_commit_transaction(trans, root);
	}

	return ret;

error_trans:
	unlock_chunks(root);
	btrfs_end_transaction(trans, root);
	rcu_string_free(device->name);
	kfree(device);
error:
	blkdev_put(bdev, FMODE_EXCL);
	if (seeding_dev) {
		mutex_unlock(&uuid_mutex);
		up_write(&sb->s_umount);
	}
	return ret;
}

int btrfs_init_dev_replace_tgtdev(struct btrfs_root *root, char *device_path,
				  struct btrfs_device **device_out)
{
	struct request_queue *q;
	struct btrfs_device *device;
	struct block_device *bdev;
	struct btrfs_fs_info *fs_info = root->fs_info;
	struct list_head *devices;
	struct rcu_string *name;
	int ret = 0;

	*device_out = NULL;
	if (fs_info->fs_devices->seeding)
		return -EINVAL;

	bdev = blkdev_get_by_path(device_path, FMODE_WRITE | FMODE_EXCL,
				  fs_info->bdev_holder);
	if (IS_ERR(bdev))
		return PTR_ERR(bdev);

	filemap_write_and_wait(bdev->bd_inode->i_mapping);

	devices = &fs_info->fs_devices->devices;
	list_for_each_entry(device, devices, dev_list) {
		if (device->bdev == bdev) {
			ret = -EEXIST;
			goto error;
		}
	}

	device = kzalloc(sizeof(*device), GFP_NOFS);
	if (!device) {
		ret = -ENOMEM;
		goto error;
	}

	name = rcu_string_strdup(device_path, GFP_NOFS);
	if (!name) {
		kfree(device);
		ret = -ENOMEM;
		goto error;
	}
	rcu_assign_pointer(device->name, name);

	q = bdev_get_queue(bdev);
	if (blk_queue_discard(q))
		device->can_discard = 1;
	mutex_lock(&root->fs_info->fs_devices->device_list_mutex);
	device->writeable = 1;
	device->work.func = pending_bios_fn;
	generate_random_uuid(device->uuid);
	device->devid = BTRFS_DEV_REPLACE_DEVID;
	spin_lock_init(&device->io_lock);
	device->generation = 0;
	device->io_width = root->sectorsize;
	device->io_align = root->sectorsize;
	device->sector_size = root->sectorsize;
	device->total_bytes = i_size_read(bdev->bd_inode);
	device->disk_total_bytes = device->total_bytes;
	device->dev_root = fs_info->dev_root;
	device->bdev = bdev;
	device->in_fs_metadata = 1;
	device->is_tgtdev_for_dev_replace = 1;
	device->mode = FMODE_EXCL;
	set_blocksize(device->bdev, 4096);
	device->fs_devices = fs_info->fs_devices;
	list_add(&device->dev_list, &fs_info->fs_devices->devices);
	fs_info->fs_devices->num_devices++;
	fs_info->fs_devices->open_devices++;
	if (device->can_discard)
		fs_info->fs_devices->num_can_discard++;
	mutex_unlock(&root->fs_info->fs_devices->device_list_mutex);

	*device_out = device;
	return ret;

error:
	blkdev_put(bdev, FMODE_EXCL);
	return ret;
}

void btrfs_init_dev_replace_tgtdev_for_resume(struct btrfs_fs_info *fs_info,
					      struct btrfs_device *tgtdev)
{
	WARN_ON(fs_info->fs_devices->rw_devices == 0);
	tgtdev->io_width = fs_info->dev_root->sectorsize;
	tgtdev->io_align = fs_info->dev_root->sectorsize;
	tgtdev->sector_size = fs_info->dev_root->sectorsize;
	tgtdev->dev_root = fs_info->dev_root;
	tgtdev->in_fs_metadata = 1;
}

static noinline int btrfs_update_device(struct btrfs_trans_handle *trans,
					struct btrfs_device *device)
{
	int ret;
	struct btrfs_path *path;
	struct btrfs_root *root;
	struct btrfs_dev_item *dev_item;
	struct extent_buffer *leaf;
	struct btrfs_key key;

	root = device->dev_root->fs_info->chunk_root;

	path = btrfs_alloc_path();
	if (!path)
		return -ENOMEM;

	key.objectid = BTRFS_DEV_ITEMS_OBJECTID;
	key.type = BTRFS_DEV_ITEM_KEY;
	key.offset = device->devid;

	ret = btrfs_search_slot(trans, root, &key, path, 0, 1);
	if (ret < 0)
		goto out;

	if (ret > 0) {
		ret = -ENOENT;
		goto out;
	}

	leaf = path->nodes[0];
	dev_item = btrfs_item_ptr(leaf, path->slots[0], struct btrfs_dev_item);

	btrfs_set_device_id(leaf, dev_item, device->devid);
	btrfs_set_device_type(leaf, dev_item, device->type);
	btrfs_set_device_io_align(leaf, dev_item, device->io_align);
	btrfs_set_device_io_width(leaf, dev_item, device->io_width);
	btrfs_set_device_sector_size(leaf, dev_item, device->sector_size);
	btrfs_set_device_total_bytes(leaf, dev_item, device->disk_total_bytes);
	btrfs_set_device_bytes_used(leaf, dev_item, device->bytes_used);
	btrfs_mark_buffer_dirty(leaf);

out:
	btrfs_free_path(path);
	return ret;
}

static int __btrfs_grow_device(struct btrfs_trans_handle *trans,
		      struct btrfs_device *device, u64 new_size)
{
	struct btrfs_super_block *super_copy =
		device->dev_root->fs_info->super_copy;
	u64 old_total = btrfs_super_total_bytes(super_copy);
	u64 diff = new_size - device->total_bytes;

	if (!device->writeable)
		return -EACCES;
	if (new_size <= device->total_bytes ||
	    device->is_tgtdev_for_dev_replace)
		return -EINVAL;

	btrfs_set_super_total_bytes(super_copy, old_total + diff);
	device->fs_devices->total_rw_bytes += diff;

	device->total_bytes = new_size;
	device->disk_total_bytes = new_size;
	btrfs_clear_space_info_full(device->dev_root->fs_info);

	return btrfs_update_device(trans, device);
}

int btrfs_grow_device(struct btrfs_trans_handle *trans,
		      struct btrfs_device *device, u64 new_size)
{
	int ret;
	lock_chunks(device->dev_root);
	ret = __btrfs_grow_device(trans, device, new_size);
	unlock_chunks(device->dev_root);
	return ret;
}

static int btrfs_free_chunk(struct btrfs_trans_handle *trans,
			    struct btrfs_root *root,
			    u64 chunk_tree, u64 chunk_objectid,
			    u64 chunk_offset)
{
	int ret;
	struct btrfs_path *path;
	struct btrfs_key key;

	root = root->fs_info->chunk_root;
	path = btrfs_alloc_path();
	if (!path)
		return -ENOMEM;

	key.objectid = chunk_objectid;
	key.offset = chunk_offset;
	key.type = BTRFS_CHUNK_ITEM_KEY;

	ret = btrfs_search_slot(trans, root, &key, path, -1, 1);
	if (ret < 0)
		goto out;
	else if (ret > 0) { /* Logic error or corruption */
		btrfs_error(root->fs_info, -ENOENT,
			    "Failed lookup while freeing chunk.");
		ret = -ENOENT;
		goto out;
	}

	ret = btrfs_del_item(trans, root, path);
	if (ret < 0)
		btrfs_error(root->fs_info, ret,
			    "Failed to delete chunk item.");
out:
	btrfs_free_path(path);
	return ret;
}

static int btrfs_del_sys_chunk(struct btrfs_root *root, u64 chunk_objectid, u64
			chunk_offset)
{
	struct btrfs_super_block *super_copy = root->fs_info->super_copy;
	struct btrfs_disk_key *disk_key;
	struct btrfs_chunk *chunk;
	u8 *ptr;
	int ret = 0;
	u32 num_stripes;
	u32 array_size;
	u32 len = 0;
	u32 cur;
	struct btrfs_key key;

	array_size = btrfs_super_sys_array_size(super_copy);

	ptr = super_copy->sys_chunk_array;
	cur = 0;

	while (cur < array_size) {
		disk_key = (struct btrfs_disk_key *)ptr;
		btrfs_disk_key_to_cpu(&key, disk_key);

		len = sizeof(*disk_key);

		if (key.type == BTRFS_CHUNK_ITEM_KEY) {
			chunk = (struct btrfs_chunk *)(ptr + len);
			num_stripes = btrfs_stack_chunk_num_stripes(chunk);
			len += btrfs_chunk_item_size(num_stripes);
		} else {
			ret = -EIO;
			break;
		}
		if (key.objectid == chunk_objectid &&
		    key.offset == chunk_offset) {
			memmove(ptr, ptr + len, array_size - (cur + len));
			array_size -= len;
			btrfs_set_super_sys_array_size(super_copy, array_size);
		} else {
			ptr += len;
			cur += len;
		}
	}
	return ret;
}

static int btrfs_relocate_chunk(struct btrfs_root *root,
			 u64 chunk_tree, u64 chunk_objectid,
			 u64 chunk_offset)
{
	struct extent_map_tree *em_tree;
	struct btrfs_root *extent_root;
	struct btrfs_trans_handle *trans;
	struct extent_map *em;
	struct map_lookup *map;
	int ret;
	int i;

	root = root->fs_info->chunk_root;
	extent_root = root->fs_info->extent_root;
	em_tree = &root->fs_info->mapping_tree.map_tree;

	ret = btrfs_can_relocate(extent_root, chunk_offset);
	if (ret)
		return -ENOSPC;

	/* step one, relocate all the extents inside this chunk */
	ret = btrfs_relocate_block_group(extent_root, chunk_offset);
	if (ret)
		return ret;

	trans = btrfs_start_transaction(root, 0);
	BUG_ON(IS_ERR(trans));

	lock_chunks(root);

	/*
	 * step two, delete the device extents and the
	 * chunk tree entries
	 */
	read_lock(&em_tree->lock);
	em = lookup_extent_mapping(em_tree, chunk_offset, 1);
	read_unlock(&em_tree->lock);

	BUG_ON(!em || em->start > chunk_offset ||
	       em->start + em->len < chunk_offset);
	map = (struct map_lookup *)em->bdev;

	for (i = 0; i < map->num_stripes; i++) {
		ret = btrfs_free_dev_extent(trans, map->stripes[i].dev,
					    map->stripes[i].physical);
		BUG_ON(ret);

		if (map->stripes[i].dev) {
			ret = btrfs_update_device(trans, map->stripes[i].dev);
			BUG_ON(ret);
		}
	}
	ret = btrfs_free_chunk(trans, root, chunk_tree, chunk_objectid,
			       chunk_offset);

	BUG_ON(ret);

	trace_btrfs_chunk_free(root, map, chunk_offset, em->len);

	if (map->type & BTRFS_BLOCK_GROUP_SYSTEM) {
		ret = btrfs_del_sys_chunk(root, chunk_objectid, chunk_offset);
		BUG_ON(ret);
	}

	ret = btrfs_remove_block_group(trans, extent_root, chunk_offset);
	BUG_ON(ret);

	write_lock(&em_tree->lock);
	remove_extent_mapping(em_tree, em);
	write_unlock(&em_tree->lock);

	kfree(map);
	em->bdev = NULL;

	/* once for the tree */
	free_extent_map(em);
	/* once for us */
	free_extent_map(em);

	unlock_chunks(root);
	btrfs_end_transaction(trans, root);
	return 0;
}

static int btrfs_relocate_sys_chunks(struct btrfs_root *root)
{
	struct btrfs_root *chunk_root = root->fs_info->chunk_root;
	struct btrfs_path *path;
	struct extent_buffer *leaf;
	struct btrfs_chunk *chunk;
	struct btrfs_key key;
	struct btrfs_key found_key;
	u64 chunk_tree = chunk_root->root_key.objectid;
	u64 chunk_type;
	bool retried = false;
	int failed = 0;
	int ret;

	path = btrfs_alloc_path();
	if (!path)
		return -ENOMEM;

again:
	key.objectid = BTRFS_FIRST_CHUNK_TREE_OBJECTID;
	key.offset = (u64)-1;
	key.type = BTRFS_CHUNK_ITEM_KEY;

	while (1) {
		ret = btrfs_search_slot(NULL, chunk_root, &key, path, 0, 0);
		if (ret < 0)
			goto error;
		BUG_ON(ret == 0); /* Corruption */

		ret = btrfs_previous_item(chunk_root, path, key.objectid,
					  key.type);
		if (ret < 0)
			goto error;
		if (ret > 0)
			break;

		leaf = path->nodes[0];
		btrfs_item_key_to_cpu(leaf, &found_key, path->slots[0]);

		chunk = btrfs_item_ptr(leaf, path->slots[0],
				       struct btrfs_chunk);
		chunk_type = btrfs_chunk_type(leaf, chunk);
		btrfs_release_path(path);

		if (chunk_type & BTRFS_BLOCK_GROUP_SYSTEM) {
			ret = btrfs_relocate_chunk(chunk_root, chunk_tree,
						   found_key.objectid,
						   found_key.offset);
			if (ret == -ENOSPC)
				failed++;
			else if (ret)
				BUG();
		}

		if (found_key.offset == 0)
			break;
		key.offset = found_key.offset - 1;
	}
	ret = 0;
	if (failed && !retried) {
		failed = 0;
		retried = true;
		goto again;
	} else if (failed && retried) {
		WARN_ON(1);
		ret = -ENOSPC;
	}
error:
	btrfs_free_path(path);
	return ret;
}

static int insert_balance_item(struct btrfs_root *root,
			       struct btrfs_balance_control *bctl)
{
	struct btrfs_trans_handle *trans;
	struct btrfs_balance_item *item;
	struct btrfs_disk_balance_args disk_bargs;
	struct btrfs_path *path;
	struct extent_buffer *leaf;
	struct btrfs_key key;
	int ret, err;

	path = btrfs_alloc_path();
	if (!path)
		return -ENOMEM;

	trans = btrfs_start_transaction(root, 0);
	if (IS_ERR(trans)) {
		btrfs_free_path(path);
		return PTR_ERR(trans);
	}

	key.objectid = BTRFS_BALANCE_OBJECTID;
	key.type = BTRFS_BALANCE_ITEM_KEY;
	key.offset = 0;

	ret = btrfs_insert_empty_item(trans, root, path, &key,
				      sizeof(*item));
	if (ret)
		goto out;

	leaf = path->nodes[0];
	item = btrfs_item_ptr(leaf, path->slots[0], struct btrfs_balance_item);

	memset_extent_buffer(leaf, 0, (unsigned long)item, sizeof(*item));

	btrfs_cpu_balance_args_to_disk(&disk_bargs, &bctl->data);
	btrfs_set_balance_data(leaf, item, &disk_bargs);
	btrfs_cpu_balance_args_to_disk(&disk_bargs, &bctl->meta);
	btrfs_set_balance_meta(leaf, item, &disk_bargs);
	btrfs_cpu_balance_args_to_disk(&disk_bargs, &bctl->sys);
	btrfs_set_balance_sys(leaf, item, &disk_bargs);

	btrfs_set_balance_flags(leaf, item, bctl->flags);

	btrfs_mark_buffer_dirty(leaf);
out:
	btrfs_free_path(path);
	err = btrfs_commit_transaction(trans, root);
	if (err && !ret)
		ret = err;
	return ret;
}

static int del_balance_item(struct btrfs_root *root)
{
	struct btrfs_trans_handle *trans;
	struct btrfs_path *path;
	struct btrfs_key key;
	int ret, err;

	path = btrfs_alloc_path();
	if (!path)
		return -ENOMEM;

	trans = btrfs_start_transaction(root, 0);
	if (IS_ERR(trans)) {
		btrfs_free_path(path);
		return PTR_ERR(trans);
	}

	key.objectid = BTRFS_BALANCE_OBJECTID;
	key.type = BTRFS_BALANCE_ITEM_KEY;
	key.offset = 0;

	ret = btrfs_search_slot(trans, root, &key, path, -1, 1);
	if (ret < 0)
		goto out;
	if (ret > 0) {
		ret = -ENOENT;
		goto out;
	}

	ret = btrfs_del_item(trans, root, path);
out:
	btrfs_free_path(path);
	err = btrfs_commit_transaction(trans, root);
	if (err && !ret)
		ret = err;
	return ret;
}

/*
 * This is a heuristic used to reduce the number of chunks balanced on
 * resume after balance was interrupted.
 */
static void update_balance_args(struct btrfs_balance_control *bctl)
{
	/*
	 * Turn on soft mode for chunk types that were being converted.
	 */
	if (bctl->data.flags & BTRFS_BALANCE_ARGS_CONVERT)
		bctl->data.flags |= BTRFS_BALANCE_ARGS_SOFT;
	if (bctl->sys.flags & BTRFS_BALANCE_ARGS_CONVERT)
		bctl->sys.flags |= BTRFS_BALANCE_ARGS_SOFT;
	if (bctl->meta.flags & BTRFS_BALANCE_ARGS_CONVERT)
		bctl->meta.flags |= BTRFS_BALANCE_ARGS_SOFT;

	/*
	 * Turn on usage filter if is not already used.  The idea is
	 * that chunks that we have already balanced should be
	 * reasonably full.  Don't do it for chunks that are being
	 * converted - that will keep us from relocating unconverted
	 * (albeit full) chunks.
	 */
	if (!(bctl->data.flags & BTRFS_BALANCE_ARGS_USAGE) &&
	    !(bctl->data.flags & BTRFS_BALANCE_ARGS_CONVERT)) {
		bctl->data.flags |= BTRFS_BALANCE_ARGS_USAGE;
		bctl->data.usage = 90;
	}
	if (!(bctl->sys.flags & BTRFS_BALANCE_ARGS_USAGE) &&
	    !(bctl->sys.flags & BTRFS_BALANCE_ARGS_CONVERT)) {
		bctl->sys.flags |= BTRFS_BALANCE_ARGS_USAGE;
		bctl->sys.usage = 90;
	}
	if (!(bctl->meta.flags & BTRFS_BALANCE_ARGS_USAGE) &&
	    !(bctl->meta.flags & BTRFS_BALANCE_ARGS_CONVERT)) {
		bctl->meta.flags |= BTRFS_BALANCE_ARGS_USAGE;
		bctl->meta.usage = 90;
	}
}

/*
 * Should be called with both balance and volume mutexes held to
 * serialize other volume operations (add_dev/rm_dev/resize) with
 * restriper.  Same goes for unset_balance_control.
 */
static void set_balance_control(struct btrfs_balance_control *bctl)
{
	struct btrfs_fs_info *fs_info = bctl->fs_info;

	BUG_ON(fs_info->balance_ctl);

	spin_lock(&fs_info->balance_lock);
	fs_info->balance_ctl = bctl;
	spin_unlock(&fs_info->balance_lock);
}

static void unset_balance_control(struct btrfs_fs_info *fs_info)
{
	struct btrfs_balance_control *bctl = fs_info->balance_ctl;

	BUG_ON(!fs_info->balance_ctl);

	spin_lock(&fs_info->balance_lock);
	fs_info->balance_ctl = NULL;
	spin_unlock(&fs_info->balance_lock);

	kfree(bctl);
}

/*
 * Balance filters.  Return 1 if chunk should be filtered out
 * (should not be balanced).
 */
static int chunk_profiles_filter(u64 chunk_type,
				 struct btrfs_balance_args *bargs)
{
	chunk_type = chunk_to_extended(chunk_type) &
				BTRFS_EXTENDED_PROFILE_MASK;

	if (bargs->profiles & chunk_type)
		return 0;

	return 1;
}

static int chunk_usage_filter(struct btrfs_fs_info *fs_info, u64 chunk_offset,
			      struct btrfs_balance_args *bargs)
{
	struct btrfs_block_group_cache *cache;
	u64 chunk_used, user_thresh;
	int ret = 1;

	cache = btrfs_lookup_block_group(fs_info, chunk_offset);
	chunk_used = btrfs_block_group_used(&cache->item);

	if (bargs->usage == 0)
		user_thresh = 0;
	else if (bargs->usage > 100)
		user_thresh = cache->key.offset;
	else
		user_thresh = div_factor_fine(cache->key.offset,
					      bargs->usage);

	if (chunk_used < user_thresh)
		ret = 0;

	btrfs_put_block_group(cache);
	return ret;
}

static int chunk_devid_filter(struct extent_buffer *leaf,
			      struct btrfs_chunk *chunk,
			      struct btrfs_balance_args *bargs)
{
	struct btrfs_stripe *stripe;
	int num_stripes = btrfs_chunk_num_stripes(leaf, chunk);
	int i;

	for (i = 0; i < num_stripes; i++) {
		stripe = btrfs_stripe_nr(chunk, i);
		if (btrfs_stripe_devid(leaf, stripe) == bargs->devid)
			return 0;
	}

	return 1;
}

/* [pstart, pend) */
static int chunk_drange_filter(struct extent_buffer *leaf,
			       struct btrfs_chunk *chunk,
			       u64 chunk_offset,
			       struct btrfs_balance_args *bargs)
{
	struct btrfs_stripe *stripe;
	int num_stripes = btrfs_chunk_num_stripes(leaf, chunk);
	u64 stripe_offset;
	u64 stripe_length;
	int factor;
	int i;

	if (!(bargs->flags & BTRFS_BALANCE_ARGS_DEVID))
		return 0;

	if (btrfs_chunk_type(leaf, chunk) & (BTRFS_BLOCK_GROUP_DUP |
	     BTRFS_BLOCK_GROUP_RAID1 | BTRFS_BLOCK_GROUP_RAID10)) {
		factor = num_stripes / 2;
	} else if (btrfs_chunk_type(leaf, chunk) & BTRFS_BLOCK_GROUP_RAID5) {
		factor = num_stripes - 1;
	} else if (btrfs_chunk_type(leaf, chunk) & BTRFS_BLOCK_GROUP_RAID6) {
		factor = num_stripes - 2;
	} else {
		factor = num_stripes;
	}

	for (i = 0; i < num_stripes; i++) {
		stripe = btrfs_stripe_nr(chunk, i);
		if (btrfs_stripe_devid(leaf, stripe) != bargs->devid)
			continue;

		stripe_offset = btrfs_stripe_offset(leaf, stripe);
		stripe_length = btrfs_chunk_length(leaf, chunk);
		do_div(stripe_length, factor);

		if (stripe_offset < bargs->pend &&
		    stripe_offset + stripe_length > bargs->pstart)
			return 0;
	}

	return 1;
}

/* [vstart, vend) */
static int chunk_vrange_filter(struct extent_buffer *leaf,
			       struct btrfs_chunk *chunk,
			       u64 chunk_offset,
			       struct btrfs_balance_args *bargs)
{
	if (chunk_offset < bargs->vend &&
	    chunk_offset + btrfs_chunk_length(leaf, chunk) > bargs->vstart)
		/* at least part of the chunk is inside this vrange */
		return 0;

	return 1;
}

static int chunk_soft_convert_filter(u64 chunk_type,
				     struct btrfs_balance_args *bargs)
{
	if (!(bargs->flags & BTRFS_BALANCE_ARGS_CONVERT))
		return 0;

	chunk_type = chunk_to_extended(chunk_type) &
				BTRFS_EXTENDED_PROFILE_MASK;

	if (bargs->target == chunk_type)
		return 1;

	return 0;
}

static int should_balance_chunk(struct btrfs_root *root,
				struct extent_buffer *leaf,
				struct btrfs_chunk *chunk, u64 chunk_offset)
{
	struct btrfs_balance_control *bctl = root->fs_info->balance_ctl;
	struct btrfs_balance_args *bargs = NULL;
	u64 chunk_type = btrfs_chunk_type(leaf, chunk);

	/* type filter */
	if (!((chunk_type & BTRFS_BLOCK_GROUP_TYPE_MASK) &
	      (bctl->flags & BTRFS_BALANCE_TYPE_MASK))) {
		return 0;
	}

	if (chunk_type & BTRFS_BLOCK_GROUP_DATA)
		bargs = &bctl->data;
	else if (chunk_type & BTRFS_BLOCK_GROUP_SYSTEM)
		bargs = &bctl->sys;
	else if (chunk_type & BTRFS_BLOCK_GROUP_METADATA)
		bargs = &bctl->meta;

	/* profiles filter */
	if ((bargs->flags & BTRFS_BALANCE_ARGS_PROFILES) &&
	    chunk_profiles_filter(chunk_type, bargs)) {
		return 0;
	}

	/* usage filter */
	if ((bargs->flags & BTRFS_BALANCE_ARGS_USAGE) &&
	    chunk_usage_filter(bctl->fs_info, chunk_offset, bargs)) {
		return 0;
	}

	/* devid filter */
	if ((bargs->flags & BTRFS_BALANCE_ARGS_DEVID) &&
	    chunk_devid_filter(leaf, chunk, bargs)) {
		return 0;
	}

	/* drange filter, makes sense only with devid filter */
	if ((bargs->flags & BTRFS_BALANCE_ARGS_DRANGE) &&
	    chunk_drange_filter(leaf, chunk, chunk_offset, bargs)) {
		return 0;
	}

	/* vrange filter */
	if ((bargs->flags & BTRFS_BALANCE_ARGS_VRANGE) &&
	    chunk_vrange_filter(leaf, chunk, chunk_offset, bargs)) {
		return 0;
	}

	/* soft profile changing mode */
	if ((bargs->flags & BTRFS_BALANCE_ARGS_SOFT) &&
	    chunk_soft_convert_filter(chunk_type, bargs)) {
		return 0;
	}

	return 1;
}

static int __btrfs_balance(struct btrfs_fs_info *fs_info)
{
	struct btrfs_balance_control *bctl = fs_info->balance_ctl;
	struct btrfs_root *chunk_root = fs_info->chunk_root;
	struct btrfs_root *dev_root = fs_info->dev_root;
	struct list_head *devices;
	struct btrfs_device *device;
	u64 old_size;
	u64 size_to_free;
	struct btrfs_chunk *chunk;
	struct btrfs_path *path;
	struct btrfs_key key;
	struct btrfs_key found_key;
	struct btrfs_trans_handle *trans;
	struct extent_buffer *leaf;
	int slot;
	int ret;
	int enospc_errors = 0;
	bool counting = true;

	/* step one make some room on all the devices */
	devices = &fs_info->fs_devices->devices;
	list_for_each_entry(device, devices, dev_list) {
		old_size = device->total_bytes;
		size_to_free = div_factor(old_size, 1);
		size_to_free = min(size_to_free, (u64)1 * 1024 * 1024);
		if (!device->writeable ||
		    device->total_bytes - device->bytes_used > size_to_free ||
		    device->is_tgtdev_for_dev_replace)
			continue;

		ret = btrfs_shrink_device(device, old_size - size_to_free);
		if (ret == -ENOSPC)
			break;
		BUG_ON(ret);

		trans = btrfs_start_transaction(dev_root, 0);
		BUG_ON(IS_ERR(trans));

		ret = btrfs_grow_device(trans, device, old_size);
		BUG_ON(ret);

		btrfs_end_transaction(trans, dev_root);
	}

	/* step two, relocate all the chunks */
	path = btrfs_alloc_path();
	if (!path) {
		ret = -ENOMEM;
		goto error;
	}

	/* zero out stat counters */
	spin_lock(&fs_info->balance_lock);
	memset(&bctl->stat, 0, sizeof(bctl->stat));
	spin_unlock(&fs_info->balance_lock);
again:
	key.objectid = BTRFS_FIRST_CHUNK_TREE_OBJECTID;
	key.offset = (u64)-1;
	key.type = BTRFS_CHUNK_ITEM_KEY;

	while (1) {
		if ((!counting && atomic_read(&fs_info->balance_pause_req)) ||
		    atomic_read(&fs_info->balance_cancel_req)) {
			ret = -ECANCELED;
			goto error;
		}

		ret = btrfs_search_slot(NULL, chunk_root, &key, path, 0, 0);
		if (ret < 0)
			goto error;

		/*
		 * this shouldn't happen, it means the last relocate
		 * failed
		 */
		if (ret == 0)
			BUG(); /* FIXME break ? */

		ret = btrfs_previous_item(chunk_root, path, 0,
					  BTRFS_CHUNK_ITEM_KEY);
		if (ret) {
			ret = 0;
			break;
		}

		leaf = path->nodes[0];
		slot = path->slots[0];
		btrfs_item_key_to_cpu(leaf, &found_key, slot);

		if (found_key.objectid != key.objectid)
			break;

		/* chunk zero is special */
		if (found_key.offset == 0)
			break;

		chunk = btrfs_item_ptr(leaf, slot, struct btrfs_chunk);

		if (!counting) {
			spin_lock(&fs_info->balance_lock);
			bctl->stat.considered++;
			spin_unlock(&fs_info->balance_lock);
		}

		ret = should_balance_chunk(chunk_root, leaf, chunk,
					   found_key.offset);
		btrfs_release_path(path);
		if (!ret)
			goto loop;

		if (counting) {
			spin_lock(&fs_info->balance_lock);
			bctl->stat.expected++;
			spin_unlock(&fs_info->balance_lock);
			goto loop;
		}

		ret = btrfs_relocate_chunk(chunk_root,
					   chunk_root->root_key.objectid,
					   found_key.objectid,
					   found_key.offset);
		if (ret && ret != -ENOSPC)
			goto error;
		if (ret == -ENOSPC) {
			enospc_errors++;
		} else {
			spin_lock(&fs_info->balance_lock);
			bctl->stat.completed++;
			spin_unlock(&fs_info->balance_lock);
		}
loop:
		key.offset = found_key.offset - 1;
	}

	if (counting) {
		btrfs_release_path(path);
		counting = false;
		goto again;
	}
error:
	btrfs_free_path(path);
	if (enospc_errors) {
		printk(KERN_INFO "btrfs: %d enospc errors during balance\n",
		       enospc_errors);
		if (!ret)
			ret = -ENOSPC;
	}

	return ret;
}

/**
 * alloc_profile_is_valid - see if a given profile is valid and reduced
 * @flags: profile to validate
 * @extended: if true @flags is treated as an extended profile
 */
static int alloc_profile_is_valid(u64 flags, int extended)
{
	u64 mask = (extended ? BTRFS_EXTENDED_PROFILE_MASK :
			       BTRFS_BLOCK_GROUP_PROFILE_MASK);

	flags &= ~BTRFS_BLOCK_GROUP_TYPE_MASK;

	/* 1) check that all other bits are zeroed */
	if (flags & ~mask)
		return 0;

	/* 2) see if profile is reduced */
	if (flags == 0)
		return !extended; /* "0" is valid for usual profiles */

	/* true if exactly one bit set */
	return (flags & (flags - 1)) == 0;
}

static inline int balance_need_close(struct btrfs_fs_info *fs_info)
{
	/* cancel requested || normal exit path */
	return atomic_read(&fs_info->balance_cancel_req) ||
		(atomic_read(&fs_info->balance_pause_req) == 0 &&
		 atomic_read(&fs_info->balance_cancel_req) == 0);
}

static void __cancel_balance(struct btrfs_fs_info *fs_info)
{
	int ret;

	unset_balance_control(fs_info);
	ret = del_balance_item(fs_info->tree_root);
	BUG_ON(ret);

	atomic_set(&fs_info->mutually_exclusive_operation_running, 0);
}

void update_ioctl_balance_args(struct btrfs_fs_info *fs_info, int lock,
			       struct btrfs_ioctl_balance_args *bargs);

/*
 * Should be called with both balance and volume mutexes held
 */
int btrfs_balance(struct btrfs_balance_control *bctl,
		  struct btrfs_ioctl_balance_args *bargs)
{
	struct btrfs_fs_info *fs_info = bctl->fs_info;
	u64 allowed;
	int mixed = 0;
	int ret;
	u64 num_devices;
	int cancel = 0;

	if (btrfs_fs_closing(fs_info) ||
	    atomic_read(&fs_info->balance_pause_req) ||
	    atomic_read(&fs_info->balance_cancel_req)) {
		ret = -EINVAL;
		goto out;
	}

	allowed = btrfs_super_incompat_flags(fs_info->super_copy);
	if (allowed & BTRFS_FEATURE_INCOMPAT_MIXED_GROUPS)
		mixed = 1;

	/*
	 * In case of mixed groups both data and meta should be picked,
	 * and identical options should be given for both of them.
	 */
	allowed = BTRFS_BALANCE_DATA | BTRFS_BALANCE_METADATA;
	if (mixed && (bctl->flags & allowed)) {
		if (!(bctl->flags & BTRFS_BALANCE_DATA) ||
		    !(bctl->flags & BTRFS_BALANCE_METADATA) ||
		    memcmp(&bctl->data, &bctl->meta, sizeof(bctl->data))) {
			printk(KERN_ERR "btrfs: with mixed groups data and "
			       "metadata balance options must be the same\n");
			ret = -EINVAL;
			goto out;
		}
	}

	num_devices = fs_info->fs_devices->num_devices;
	btrfs_dev_replace_lock(&fs_info->dev_replace);
	if (btrfs_dev_replace_is_ongoing(&fs_info->dev_replace)) {
		BUG_ON(num_devices < 1);
		num_devices--;
	}
	btrfs_dev_replace_unlock(&fs_info->dev_replace);
	allowed = BTRFS_AVAIL_ALLOC_BIT_SINGLE;
	if (num_devices == 1)
		allowed |= BTRFS_BLOCK_GROUP_DUP;
	else if (num_devices < 4)
		allowed |= (BTRFS_BLOCK_GROUP_RAID0 | BTRFS_BLOCK_GROUP_RAID1);
	else
		allowed |= (BTRFS_BLOCK_GROUP_RAID0 | BTRFS_BLOCK_GROUP_RAID1 |
				BTRFS_BLOCK_GROUP_RAID10 |
				BTRFS_BLOCK_GROUP_RAID5 |
				BTRFS_BLOCK_GROUP_RAID6);

	if ((bctl->data.flags & BTRFS_BALANCE_ARGS_CONVERT) &&
	    (!alloc_profile_is_valid(bctl->data.target, 1) ||
	     (bctl->data.target & ~allowed))) {
		printk(KERN_ERR "btrfs: unable to start balance with target "
		       "data profile %llu\n",
		       (unsigned long long)bctl->data.target);
		ret = -EINVAL;
		goto out;
	}
	if ((bctl->meta.flags & BTRFS_BALANCE_ARGS_CONVERT) &&
	    (!alloc_profile_is_valid(bctl->meta.target, 1) ||
	     (bctl->meta.target & ~allowed))) {
		printk(KERN_ERR "btrfs: unable to start balance with target "
		       "metadata profile %llu\n",
		       (unsigned long long)bctl->meta.target);
		ret = -EINVAL;
		goto out;
	}
	if ((bctl->sys.flags & BTRFS_BALANCE_ARGS_CONVERT) &&
	    (!alloc_profile_is_valid(bctl->sys.target, 1) ||
	     (bctl->sys.target & ~allowed))) {
		printk(KERN_ERR "btrfs: unable to start balance with target "
		       "system profile %llu\n",
		       (unsigned long long)bctl->sys.target);
		ret = -EINVAL;
		goto out;
	}

	/* allow dup'ed data chunks only in mixed mode */
	if (!mixed && (bctl->data.flags & BTRFS_BALANCE_ARGS_CONVERT) &&
	    (bctl->data.target & BTRFS_BLOCK_GROUP_DUP)) {
		printk(KERN_ERR "btrfs: dup for data is not allowed\n");
		ret = -EINVAL;
		goto out;
	}

	/* allow to reduce meta or sys integrity only if force set */
	allowed = BTRFS_BLOCK_GROUP_DUP | BTRFS_BLOCK_GROUP_RAID1 |
			BTRFS_BLOCK_GROUP_RAID10 |
			BTRFS_BLOCK_GROUP_RAID5 |
			BTRFS_BLOCK_GROUP_RAID6;

	if (((bctl->sys.flags & BTRFS_BALANCE_ARGS_CONVERT) &&
	     (fs_info->avail_system_alloc_bits & allowed) &&
	     !(bctl->sys.target & allowed)) ||
	    ((bctl->meta.flags & BTRFS_BALANCE_ARGS_CONVERT) &&
	     (fs_info->avail_metadata_alloc_bits & allowed) &&
	     !(bctl->meta.target & allowed))) {
		if (bctl->flags & BTRFS_BALANCE_FORCE) {
			printk(KERN_INFO "btrfs: force reducing metadata "
			       "integrity\n");
		} else {
			printk(KERN_ERR "btrfs: balance will reduce metadata "
			       "integrity, use force if you want this\n");
			ret = -EINVAL;
			goto out;
		}
	}

	if (bctl->sys.flags & BTRFS_BALANCE_ARGS_CONVERT) {
		int num_tolerated_disk_barrier_failures;
		u64 target = bctl->sys.target;

		num_tolerated_disk_barrier_failures =
			btrfs_calc_num_tolerated_disk_barrier_failures(fs_info);
		if (num_tolerated_disk_barrier_failures > 0 &&
		    (target &
		     (BTRFS_BLOCK_GROUP_DUP | BTRFS_BLOCK_GROUP_RAID0 |
		      BTRFS_AVAIL_ALLOC_BIT_SINGLE)))
			num_tolerated_disk_barrier_failures = 0;
		else if (num_tolerated_disk_barrier_failures > 1 &&
			 (target &
			  (BTRFS_BLOCK_GROUP_RAID1 | BTRFS_BLOCK_GROUP_RAID10)))
			num_tolerated_disk_barrier_failures = 1;

		fs_info->num_tolerated_disk_barrier_failures =
			num_tolerated_disk_barrier_failures;
	}

	ret = insert_balance_item(fs_info->tree_root, bctl);
	if (ret && ret != -EEXIST)
		goto out;

	if (!(bctl->flags & BTRFS_BALANCE_RESUME)) {
		BUG_ON(ret == -EEXIST);
		set_balance_control(bctl);
	} else {
		BUG_ON(ret != -EEXIST);
		spin_lock(&fs_info->balance_lock);
		update_balance_args(bctl);
		spin_unlock(&fs_info->balance_lock);
	}

	atomic_inc(&fs_info->balance_running);
	mutex_unlock(&fs_info->balance_mutex);

	ret = __btrfs_balance(fs_info);

	mutex_lock(&fs_info->balance_mutex);
	atomic_dec(&fs_info->balance_running);

	if (bargs) {
		memset(bargs, 0, sizeof(*bargs));
		update_ioctl_balance_args(fs_info, 0, bargs);
	}

	if ((ret && ret != -ECANCELED && ret != -ENOSPC) ||
	    balance_need_close(fs_info))
		cancel = 1;

	if (bctl->sys.flags & BTRFS_BALANCE_ARGS_CONVERT) {
		fs_info->num_tolerated_disk_barrier_failures =
			btrfs_calc_num_tolerated_disk_barrier_failures(fs_info);
	}

	if (cancel)
		__cancel_balance(fs_info);

	wake_up(&fs_info->balance_wait_q);

	return ret;
out:
	if (bctl->flags & BTRFS_BALANCE_RESUME)
		__cancel_balance(fs_info);
	else {
		kfree(bctl);
		atomic_set(&fs_info->mutually_exclusive_operation_running, 0);
	}
	return ret;
}

static int balance_kthread(void *data)
{
	struct btrfs_fs_info *fs_info = data;
	int ret = 0;

	mutex_lock(&fs_info->volume_mutex);
	mutex_lock(&fs_info->balance_mutex);

	if (fs_info->balance_ctl) {
		printk(KERN_INFO "btrfs: continuing balance\n");
		ret = btrfs_balance(fs_info->balance_ctl, NULL);
	}

	mutex_unlock(&fs_info->balance_mutex);
	mutex_unlock(&fs_info->volume_mutex);

	return ret;
}

int btrfs_resume_balance_async(struct btrfs_fs_info *fs_info)
{
	struct task_struct *tsk;

	spin_lock(&fs_info->balance_lock);
	if (!fs_info->balance_ctl) {
		spin_unlock(&fs_info->balance_lock);
		return 0;
	}
	spin_unlock(&fs_info->balance_lock);

	if (btrfs_test_opt(fs_info->tree_root, SKIP_BALANCE)) {
		printk(KERN_INFO "btrfs: force skipping balance\n");
		return 0;
	}

	tsk = kthread_run(balance_kthread, fs_info, "btrfs-balance");
	if (IS_ERR(tsk))
		return PTR_ERR(tsk);

	return 0;
}

int btrfs_recover_balance(struct btrfs_fs_info *fs_info)
{
	struct btrfs_balance_control *bctl;
	struct btrfs_balance_item *item;
	struct btrfs_disk_balance_args disk_bargs;
	struct btrfs_path *path;
	struct extent_buffer *leaf;
	struct btrfs_key key;
	int ret;

	path = btrfs_alloc_path();
	if (!path)
		return -ENOMEM;

	key.objectid = BTRFS_BALANCE_OBJECTID;
	key.type = BTRFS_BALANCE_ITEM_KEY;
	key.offset = 0;

	ret = btrfs_search_slot(NULL, fs_info->tree_root, &key, path, 0, 0);
	if (ret < 0)
		goto out;
	if (ret > 0) { /* ret = -ENOENT; */
		ret = 0;
		goto out;
	}

	bctl = kzalloc(sizeof(*bctl), GFP_NOFS);
	if (!bctl) {
		ret = -ENOMEM;
		goto out;
	}

	leaf = path->nodes[0];
	item = btrfs_item_ptr(leaf, path->slots[0], struct btrfs_balance_item);

	bctl->fs_info = fs_info;
	bctl->flags = btrfs_balance_flags(leaf, item);
	bctl->flags |= BTRFS_BALANCE_RESUME;

	btrfs_balance_data(leaf, item, &disk_bargs);
	btrfs_disk_balance_args_to_cpu(&bctl->data, &disk_bargs);
	btrfs_balance_meta(leaf, item, &disk_bargs);
	btrfs_disk_balance_args_to_cpu(&bctl->meta, &disk_bargs);
	btrfs_balance_sys(leaf, item, &disk_bargs);
	btrfs_disk_balance_args_to_cpu(&bctl->sys, &disk_bargs);

	WARN_ON(atomic_xchg(&fs_info->mutually_exclusive_operation_running, 1));

	mutex_lock(&fs_info->volume_mutex);
	mutex_lock(&fs_info->balance_mutex);

	set_balance_control(bctl);

	mutex_unlock(&fs_info->balance_mutex);
	mutex_unlock(&fs_info->volume_mutex);
out:
	btrfs_free_path(path);
	return ret;
}

int btrfs_pause_balance(struct btrfs_fs_info *fs_info)
{
	int ret = 0;

	mutex_lock(&fs_info->balance_mutex);
	if (!fs_info->balance_ctl) {
		mutex_unlock(&fs_info->balance_mutex);
		return -ENOTCONN;
	}

	if (atomic_read(&fs_info->balance_running)) {
		atomic_inc(&fs_info->balance_pause_req);
		mutex_unlock(&fs_info->balance_mutex);

		wait_event(fs_info->balance_wait_q,
			   atomic_read(&fs_info->balance_running) == 0);

		mutex_lock(&fs_info->balance_mutex);
		/* we are good with balance_ctl ripped off from under us */
		BUG_ON(atomic_read(&fs_info->balance_running));
		atomic_dec(&fs_info->balance_pause_req);
	} else {
		ret = -ENOTCONN;
	}

	mutex_unlock(&fs_info->balance_mutex);
	return ret;
}

int btrfs_cancel_balance(struct btrfs_fs_info *fs_info)
{
	mutex_lock(&fs_info->balance_mutex);
	if (!fs_info->balance_ctl) {
		mutex_unlock(&fs_info->balance_mutex);
		return -ENOTCONN;
	}

	atomic_inc(&fs_info->balance_cancel_req);
	/*
	 * if we are running just wait and return, balance item is
	 * deleted in btrfs_balance in this case
	 */
	if (atomic_read(&fs_info->balance_running)) {
		mutex_unlock(&fs_info->balance_mutex);
		wait_event(fs_info->balance_wait_q,
			   atomic_read(&fs_info->balance_running) == 0);
		mutex_lock(&fs_info->balance_mutex);
	} else {
		/* __cancel_balance needs volume_mutex */
		mutex_unlock(&fs_info->balance_mutex);
		mutex_lock(&fs_info->volume_mutex);
		mutex_lock(&fs_info->balance_mutex);

		if (fs_info->balance_ctl)
			__cancel_balance(fs_info);

		mutex_unlock(&fs_info->volume_mutex);
	}

	BUG_ON(fs_info->balance_ctl || atomic_read(&fs_info->balance_running));
	atomic_dec(&fs_info->balance_cancel_req);
	mutex_unlock(&fs_info->balance_mutex);
	return 0;
}

/*
 * shrinking a device means finding all of the device extents past
 * the new size, and then following the back refs to the chunks.
 * The chunk relocation code actually frees the device extent
 */
int btrfs_shrink_device(struct btrfs_device *device, u64 new_size)
{
	struct btrfs_trans_handle *trans;
	struct btrfs_root *root = device->dev_root;
	struct btrfs_dev_extent *dev_extent = NULL;
	struct btrfs_path *path;
	u64 length;
	u64 chunk_tree;
	u64 chunk_objectid;
	u64 chunk_offset;
	int ret;
	int slot;
	int failed = 0;
	bool retried = false;
	struct extent_buffer *l;
	struct btrfs_key key;
	struct btrfs_super_block *super_copy = root->fs_info->super_copy;
	u64 old_total = btrfs_super_total_bytes(super_copy);
	u64 old_size = device->total_bytes;
	u64 diff = device->total_bytes - new_size;

	if (device->is_tgtdev_for_dev_replace)
		return -EINVAL;

	path = btrfs_alloc_path();
	if (!path)
		return -ENOMEM;

	path->reada = 2;

	lock_chunks(root);

	device->total_bytes = new_size;
	if (device->writeable) {
		device->fs_devices->total_rw_bytes -= diff;
		spin_lock(&root->fs_info->free_chunk_lock);
		root->fs_info->free_chunk_space -= diff;
		spin_unlock(&root->fs_info->free_chunk_lock);
	}
	unlock_chunks(root);

again:
	key.objectid = device->devid;
	key.offset = (u64)-1;
	key.type = BTRFS_DEV_EXTENT_KEY;

	do {
		ret = btrfs_search_slot(NULL, root, &key, path, 0, 0);
		if (ret < 0)
			goto done;

		ret = btrfs_previous_item(root, path, 0, key.type);
		if (ret < 0)
			goto done;
		if (ret) {
			ret = 0;
			btrfs_release_path(path);
			break;
		}

		l = path->nodes[0];
		slot = path->slots[0];
		btrfs_item_key_to_cpu(l, &key, path->slots[0]);

		if (key.objectid != device->devid) {
			btrfs_release_path(path);
			break;
		}

		dev_extent = btrfs_item_ptr(l, slot, struct btrfs_dev_extent);
		length = btrfs_dev_extent_length(l, dev_extent);

		if (key.offset + length <= new_size) {
			btrfs_release_path(path);
			break;
		}

		chunk_tree = btrfs_dev_extent_chunk_tree(l, dev_extent);
		chunk_objectid = btrfs_dev_extent_chunk_objectid(l, dev_extent);
		chunk_offset = btrfs_dev_extent_chunk_offset(l, dev_extent);
		btrfs_release_path(path);

		ret = btrfs_relocate_chunk(root, chunk_tree, chunk_objectid,
					   chunk_offset);
		if (ret && ret != -ENOSPC)
			goto done;
		if (ret == -ENOSPC)
			failed++;
	} while (key.offset-- > 0);

	if (failed && !retried) {
		failed = 0;
		retried = true;
		goto again;
	} else if (failed && retried) {
		ret = -ENOSPC;
		lock_chunks(root);

		device->total_bytes = old_size;
		if (device->writeable)
			device->fs_devices->total_rw_bytes += diff;
		spin_lock(&root->fs_info->free_chunk_lock);
		root->fs_info->free_chunk_space += diff;
		spin_unlock(&root->fs_info->free_chunk_lock);
		unlock_chunks(root);
		goto done;
	}

	/* Shrinking succeeded, else we would be at "done". */
	trans = btrfs_start_transaction(root, 0);
	if (IS_ERR(trans)) {
		ret = PTR_ERR(trans);
		goto done;
	}

	lock_chunks(root);

	device->disk_total_bytes = new_size;
	/* Now btrfs_update_device() will change the on-disk size. */
	ret = btrfs_update_device(trans, device);
	if (ret) {
		unlock_chunks(root);
		btrfs_end_transaction(trans, root);
		goto done;
	}
	WARN_ON(diff > old_total);
	btrfs_set_super_total_bytes(super_copy, old_total - diff);
	unlock_chunks(root);
	btrfs_end_transaction(trans, root);
done:
	btrfs_free_path(path);
	return ret;
}

static int btrfs_add_system_chunk(struct btrfs_root *root,
			   struct btrfs_key *key,
			   struct btrfs_chunk *chunk, int item_size)
{
	struct btrfs_super_block *super_copy = root->fs_info->super_copy;
	struct btrfs_disk_key disk_key;
	u32 array_size;
	u8 *ptr;

	array_size = btrfs_super_sys_array_size(super_copy);
	if (array_size + item_size > BTRFS_SYSTEM_CHUNK_ARRAY_SIZE)
		return -EFBIG;

	ptr = super_copy->sys_chunk_array + array_size;
	btrfs_cpu_key_to_disk(&disk_key, key);
	memcpy(ptr, &disk_key, sizeof(disk_key));
	ptr += sizeof(disk_key);
	memcpy(ptr, chunk, item_size);
	item_size += sizeof(disk_key);
	btrfs_set_super_sys_array_size(super_copy, array_size + item_size);
	return 0;
}

/*
 * sort the devices in descending order by max_avail, total_avail
 */
static int btrfs_cmp_device_info(const void *a, const void *b)
{
	const struct btrfs_device_info *di_a = a;
	const struct btrfs_device_info *di_b = b;

	if (di_a->max_avail > di_b->max_avail)
		return -1;
	if (di_a->max_avail < di_b->max_avail)
		return 1;
	if (di_a->total_avail > di_b->total_avail)
		return -1;
	if (di_a->total_avail < di_b->total_avail)
		return 1;
	return 0;
}

struct btrfs_raid_attr btrfs_raid_array[BTRFS_NR_RAID_TYPES] = {
	/*
	 * sub_stripes info for map,
	 * dev_stripes -- stripes per dev, 2 for DUP, 1 other wise
	 * devs_max -- max devices per stripe, 0 for unlimited
	 * devs_min -- min devices per stripe
	 * devs_increment -- ndevs must be a multiple of this
	 * ncopies -- how many copies of the data we have
	 */
	{ 2, 1, 0, 4, 2, 2 /* raid10 */ },
	{ 1, 1, 2, 2, 2, 2 /* raid1 */ },
	{ 1, 2, 1, 1, 1, 2 /* dup */ },
	{ 1, 1, 0, 2, 1, 1 /* raid0 */ },
<<<<<<< HEAD
	{ 1, 1, 0, 1, 1, 1 /* single */ },
	{ 1, 1, 0, 2, 1, 2 /* raid5 */ },
	{ 1, 1, 0, 3, 1, 3 /* raid6 */ },
=======
	{ 1, 1, 1, 1, 1, 1 /* single */ },
>>>>>>> 1eafa6c7
};

static u32 find_raid56_stripe_len(u32 data_devices, u32 dev_stripe_target)
{
	/* TODO allow them to set a preferred stripe size */
	return 64 * 1024;
}

static void check_raid56_incompat_flag(struct btrfs_fs_info *info, u64 type)
{
	u64 features;

	if (!(type & (BTRFS_BLOCK_GROUP_RAID5 | BTRFS_BLOCK_GROUP_RAID6)))
		return;

	features = btrfs_super_incompat_flags(info->super_copy);
	if (features & BTRFS_FEATURE_INCOMPAT_RAID56)
		return;

	features |= BTRFS_FEATURE_INCOMPAT_RAID56;
	btrfs_set_super_incompat_flags(info->super_copy, features);
	printk(KERN_INFO "btrfs: setting RAID5/6 feature flag\n");
}

static int __btrfs_alloc_chunk(struct btrfs_trans_handle *trans,
			       struct btrfs_root *extent_root,
			       struct map_lookup **map_ret,
			       u64 *num_bytes_out, u64 *stripe_size_out,
			       u64 start, u64 type)
{
	struct btrfs_fs_info *info = extent_root->fs_info;
	struct btrfs_fs_devices *fs_devices = info->fs_devices;
	struct list_head *cur;
	struct map_lookup *map = NULL;
	struct extent_map_tree *em_tree;
	struct extent_map *em;
	struct btrfs_device_info *devices_info = NULL;
	u64 total_avail;
	int num_stripes;	/* total number of stripes to allocate */
	int data_stripes;	/* number of stripes that count for
				   block group size */
	int sub_stripes;	/* sub_stripes info for map */
	int dev_stripes;	/* stripes per dev */
	int devs_max;		/* max devs to use */
	int devs_min;		/* min devs needed */
	int devs_increment;	/* ndevs has to be a multiple of this */
	int ncopies;		/* how many copies to data has */
	int ret;
	u64 max_stripe_size;
	u64 max_chunk_size;
	u64 stripe_size;
	u64 num_bytes;
	u64 raid_stripe_len = BTRFS_STRIPE_LEN;
	int ndevs;
	int i;
	int j;
	int index;

	BUG_ON(!alloc_profile_is_valid(type, 0));

	if (list_empty(&fs_devices->alloc_list))
		return -ENOSPC;

	index = __get_raid_index(type);

	sub_stripes = btrfs_raid_array[index].sub_stripes;
	dev_stripes = btrfs_raid_array[index].dev_stripes;
	devs_max = btrfs_raid_array[index].devs_max;
	devs_min = btrfs_raid_array[index].devs_min;
	devs_increment = btrfs_raid_array[index].devs_increment;
	ncopies = btrfs_raid_array[index].ncopies;

	if (type & BTRFS_BLOCK_GROUP_DATA) {
		max_stripe_size = 1024 * 1024 * 1024;
		max_chunk_size = 10 * max_stripe_size;
	} else if (type & BTRFS_BLOCK_GROUP_METADATA) {
		/* for larger filesystems, use larger metadata chunks */
		if (fs_devices->total_rw_bytes > 50ULL * 1024 * 1024 * 1024)
			max_stripe_size = 1024 * 1024 * 1024;
		else
			max_stripe_size = 256 * 1024 * 1024;
		max_chunk_size = max_stripe_size;
	} else if (type & BTRFS_BLOCK_GROUP_SYSTEM) {
		max_stripe_size = 32 * 1024 * 1024;
		max_chunk_size = 2 * max_stripe_size;
	} else {
		printk(KERN_ERR "btrfs: invalid chunk type 0x%llx requested\n",
		       type);
		BUG_ON(1);
	}

	/* we don't want a chunk larger than 10% of writeable space */
	max_chunk_size = min(div_factor(fs_devices->total_rw_bytes, 1),
			     max_chunk_size);

	devices_info = kzalloc(sizeof(*devices_info) * fs_devices->rw_devices,
			       GFP_NOFS);
	if (!devices_info)
		return -ENOMEM;

	cur = fs_devices->alloc_list.next;

	/*
	 * in the first pass through the devices list, we gather information
	 * about the available holes on each device.
	 */
	ndevs = 0;
	while (cur != &fs_devices->alloc_list) {
		struct btrfs_device *device;
		u64 max_avail;
		u64 dev_offset;

		device = list_entry(cur, struct btrfs_device, dev_alloc_list);

		cur = cur->next;

		if (!device->writeable) {
			WARN(1, KERN_ERR
			       "btrfs: read-only device in alloc_list\n");
			continue;
		}

		if (!device->in_fs_metadata ||
		    device->is_tgtdev_for_dev_replace)
			continue;

		if (device->total_bytes > device->bytes_used)
			total_avail = device->total_bytes - device->bytes_used;
		else
			total_avail = 0;

		/* If there is no space on this device, skip it. */
		if (total_avail == 0)
			continue;

		ret = find_free_dev_extent(device,
					   max_stripe_size * dev_stripes,
					   &dev_offset, &max_avail);
		if (ret && ret != -ENOSPC)
			goto error;

		if (ret == 0)
			max_avail = max_stripe_size * dev_stripes;

		if (max_avail < BTRFS_STRIPE_LEN * dev_stripes)
			continue;

		devices_info[ndevs].dev_offset = dev_offset;
		devices_info[ndevs].max_avail = max_avail;
		devices_info[ndevs].total_avail = total_avail;
		devices_info[ndevs].dev = device;
		++ndevs;
		WARN_ON(ndevs > fs_devices->rw_devices);
	}

	/*
	 * now sort the devices by hole size / available space
	 */
	sort(devices_info, ndevs, sizeof(struct btrfs_device_info),
	     btrfs_cmp_device_info, NULL);

	/* round down to number of usable stripes */
	ndevs -= ndevs % devs_increment;

	if (ndevs < devs_increment * sub_stripes || ndevs < devs_min) {
		ret = -ENOSPC;
		goto error;
	}

	if (devs_max && ndevs > devs_max)
		ndevs = devs_max;
	/*
	 * the primary goal is to maximize the number of stripes, so use as many
	 * devices as possible, even if the stripes are not maximum sized.
	 */
	stripe_size = devices_info[ndevs-1].max_avail;
	num_stripes = ndevs * dev_stripes;

	/*
	 * this will have to be fixed for RAID1 and RAID10 over
	 * more drives
	 */
	data_stripes = num_stripes / ncopies;

	if (stripe_size * ndevs > max_chunk_size * ncopies) {
		stripe_size = max_chunk_size * ncopies;
		do_div(stripe_size, ndevs);
	}
	if (type & BTRFS_BLOCK_GROUP_RAID5) {
		raid_stripe_len = find_raid56_stripe_len(ndevs - 1,
				 btrfs_super_stripesize(info->super_copy));
		data_stripes = num_stripes - 1;
	}
	if (type & BTRFS_BLOCK_GROUP_RAID6) {
		raid_stripe_len = find_raid56_stripe_len(ndevs - 2,
				 btrfs_super_stripesize(info->super_copy));
		data_stripes = num_stripes - 2;
	}
	do_div(stripe_size, dev_stripes);

	/* align to BTRFS_STRIPE_LEN */
	do_div(stripe_size, raid_stripe_len);
	stripe_size *= raid_stripe_len;

	map = kmalloc(map_lookup_size(num_stripes), GFP_NOFS);
	if (!map) {
		ret = -ENOMEM;
		goto error;
	}
	map->num_stripes = num_stripes;

	for (i = 0; i < ndevs; ++i) {
		for (j = 0; j < dev_stripes; ++j) {
			int s = i * dev_stripes + j;
			map->stripes[s].dev = devices_info[i].dev;
			map->stripes[s].physical = devices_info[i].dev_offset +
						   j * stripe_size;
		}
	}
	map->sector_size = extent_root->sectorsize;
	map->stripe_len = raid_stripe_len;
	map->io_align = raid_stripe_len;
	map->io_width = raid_stripe_len;
	map->type = type;
	map->sub_stripes = sub_stripes;

	*map_ret = map;
	num_bytes = stripe_size * data_stripes;

	*stripe_size_out = stripe_size;
	*num_bytes_out = num_bytes;

	trace_btrfs_chunk_alloc(info->chunk_root, map, start, num_bytes);

	em = alloc_extent_map();
	if (!em) {
		ret = -ENOMEM;
		goto error;
	}
	em->bdev = (struct block_device *)map;
	em->start = start;
	em->len = num_bytes;
	em->block_start = 0;
	em->block_len = em->len;

	em_tree = &extent_root->fs_info->mapping_tree.map_tree;
	write_lock(&em_tree->lock);
	ret = add_extent_mapping(em_tree, em);
	write_unlock(&em_tree->lock);
	free_extent_map(em);
	if (ret)
		goto error;

	ret = btrfs_make_block_group(trans, extent_root, 0, type,
				     BTRFS_FIRST_CHUNK_TREE_OBJECTID,
				     start, num_bytes);
	if (ret)
		goto error;

	for (i = 0; i < map->num_stripes; ++i) {
		struct btrfs_device *device;
		u64 dev_offset;

		device = map->stripes[i].dev;
		dev_offset = map->stripes[i].physical;

		ret = btrfs_alloc_dev_extent(trans, device,
				info->chunk_root->root_key.objectid,
				BTRFS_FIRST_CHUNK_TREE_OBJECTID,
				start, dev_offset, stripe_size);
		if (ret) {
			btrfs_abort_transaction(trans, extent_root, ret);
			goto error;
		}
	}

	check_raid56_incompat_flag(extent_root->fs_info, type);

	kfree(devices_info);
	return 0;

error:
	kfree(map);
	kfree(devices_info);
	return ret;
}

static int __finish_chunk_alloc(struct btrfs_trans_handle *trans,
				struct btrfs_root *extent_root,
				struct map_lookup *map, u64 chunk_offset,
				u64 chunk_size, u64 stripe_size)
{
	u64 dev_offset;
	struct btrfs_key key;
	struct btrfs_root *chunk_root = extent_root->fs_info->chunk_root;
	struct btrfs_device *device;
	struct btrfs_chunk *chunk;
	struct btrfs_stripe *stripe;
	size_t item_size = btrfs_chunk_item_size(map->num_stripes);
	int index = 0;
	int ret;

	chunk = kzalloc(item_size, GFP_NOFS);
	if (!chunk)
		return -ENOMEM;

	index = 0;
	while (index < map->num_stripes) {
		device = map->stripes[index].dev;
		device->bytes_used += stripe_size;
		ret = btrfs_update_device(trans, device);
		if (ret)
			goto out_free;
		index++;
	}

	spin_lock(&extent_root->fs_info->free_chunk_lock);
	extent_root->fs_info->free_chunk_space -= (stripe_size *
						   map->num_stripes);
	spin_unlock(&extent_root->fs_info->free_chunk_lock);

	index = 0;
	stripe = &chunk->stripe;
	while (index < map->num_stripes) {
		device = map->stripes[index].dev;
		dev_offset = map->stripes[index].physical;

		btrfs_set_stack_stripe_devid(stripe, device->devid);
		btrfs_set_stack_stripe_offset(stripe, dev_offset);
		memcpy(stripe->dev_uuid, device->uuid, BTRFS_UUID_SIZE);
		stripe++;
		index++;
	}

	btrfs_set_stack_chunk_length(chunk, chunk_size);
	btrfs_set_stack_chunk_owner(chunk, extent_root->root_key.objectid);
	btrfs_set_stack_chunk_stripe_len(chunk, map->stripe_len);
	btrfs_set_stack_chunk_type(chunk, map->type);
	btrfs_set_stack_chunk_num_stripes(chunk, map->num_stripes);
	btrfs_set_stack_chunk_io_align(chunk, map->stripe_len);
	btrfs_set_stack_chunk_io_width(chunk, map->stripe_len);
	btrfs_set_stack_chunk_sector_size(chunk, extent_root->sectorsize);
	btrfs_set_stack_chunk_sub_stripes(chunk, map->sub_stripes);

	key.objectid = BTRFS_FIRST_CHUNK_TREE_OBJECTID;
	key.type = BTRFS_CHUNK_ITEM_KEY;
	key.offset = chunk_offset;

	ret = btrfs_insert_item(trans, chunk_root, &key, chunk, item_size);

	if (ret == 0 && map->type & BTRFS_BLOCK_GROUP_SYSTEM) {
		/*
		 * TODO: Cleanup of inserted chunk root in case of
		 * failure.
		 */
		ret = btrfs_add_system_chunk(chunk_root, &key, chunk,
					     item_size);
	}

out_free:
	kfree(chunk);
	return ret;
}

/*
 * Chunk allocation falls into two parts. The first part does works
 * that make the new allocated chunk useable, but not do any operation
 * that modifies the chunk tree. The second part does the works that
 * require modifying the chunk tree. This division is important for the
 * bootstrap process of adding storage to a seed btrfs.
 */
int btrfs_alloc_chunk(struct btrfs_trans_handle *trans,
		      struct btrfs_root *extent_root, u64 type)
{
	u64 chunk_offset;
	u64 chunk_size;
	u64 stripe_size;
	struct map_lookup *map;
	struct btrfs_root *chunk_root = extent_root->fs_info->chunk_root;
	int ret;

	ret = find_next_chunk(chunk_root, BTRFS_FIRST_CHUNK_TREE_OBJECTID,
			      &chunk_offset);
	if (ret)
		return ret;

	ret = __btrfs_alloc_chunk(trans, extent_root, &map, &chunk_size,
				  &stripe_size, chunk_offset, type);
	if (ret)
		return ret;

	ret = __finish_chunk_alloc(trans, extent_root, map, chunk_offset,
				   chunk_size, stripe_size);
	if (ret)
		return ret;
	return 0;
}

static noinline int init_first_rw_device(struct btrfs_trans_handle *trans,
					 struct btrfs_root *root,
					 struct btrfs_device *device)
{
	u64 chunk_offset;
	u64 sys_chunk_offset;
	u64 chunk_size;
	u64 sys_chunk_size;
	u64 stripe_size;
	u64 sys_stripe_size;
	u64 alloc_profile;
	struct map_lookup *map;
	struct map_lookup *sys_map;
	struct btrfs_fs_info *fs_info = root->fs_info;
	struct btrfs_root *extent_root = fs_info->extent_root;
	int ret;

	ret = find_next_chunk(fs_info->chunk_root,
			      BTRFS_FIRST_CHUNK_TREE_OBJECTID, &chunk_offset);
	if (ret)
		return ret;

	alloc_profile = BTRFS_BLOCK_GROUP_METADATA |
				fs_info->avail_metadata_alloc_bits;
	alloc_profile = btrfs_reduce_alloc_profile(root, alloc_profile);

	ret = __btrfs_alloc_chunk(trans, extent_root, &map, &chunk_size,
				  &stripe_size, chunk_offset, alloc_profile);
	if (ret)
		return ret;

	sys_chunk_offset = chunk_offset + chunk_size;

	alloc_profile = BTRFS_BLOCK_GROUP_SYSTEM |
				fs_info->avail_system_alloc_bits;
	alloc_profile = btrfs_reduce_alloc_profile(root, alloc_profile);

	ret = __btrfs_alloc_chunk(trans, extent_root, &sys_map,
				  &sys_chunk_size, &sys_stripe_size,
				  sys_chunk_offset, alloc_profile);
	if (ret) {
		btrfs_abort_transaction(trans, root, ret);
		goto out;
	}

	ret = btrfs_add_device(trans, fs_info->chunk_root, device);
	if (ret) {
		btrfs_abort_transaction(trans, root, ret);
		goto out;
	}

	/*
	 * Modifying chunk tree needs allocating new blocks from both
	 * system block group and metadata block group. So we only can
	 * do operations require modifying the chunk tree after both
	 * block groups were created.
	 */
	ret = __finish_chunk_alloc(trans, extent_root, map, chunk_offset,
				   chunk_size, stripe_size);
	if (ret) {
		btrfs_abort_transaction(trans, root, ret);
		goto out;
	}

	ret = __finish_chunk_alloc(trans, extent_root, sys_map,
				   sys_chunk_offset, sys_chunk_size,
				   sys_stripe_size);
	if (ret)
		btrfs_abort_transaction(trans, root, ret);

out:

	return ret;
}

int btrfs_chunk_readonly(struct btrfs_root *root, u64 chunk_offset)
{
	struct extent_map *em;
	struct map_lookup *map;
	struct btrfs_mapping_tree *map_tree = &root->fs_info->mapping_tree;
	int readonly = 0;
	int i;

	read_lock(&map_tree->map_tree.lock);
	em = lookup_extent_mapping(&map_tree->map_tree, chunk_offset, 1);
	read_unlock(&map_tree->map_tree.lock);
	if (!em)
		return 1;

	if (btrfs_test_opt(root, DEGRADED)) {
		free_extent_map(em);
		return 0;
	}

	map = (struct map_lookup *)em->bdev;
	for (i = 0; i < map->num_stripes; i++) {
		if (!map->stripes[i].dev->writeable) {
			readonly = 1;
			break;
		}
	}
	free_extent_map(em);
	return readonly;
}

void btrfs_mapping_init(struct btrfs_mapping_tree *tree)
{
	extent_map_tree_init(&tree->map_tree);
}

void btrfs_mapping_tree_free(struct btrfs_mapping_tree *tree)
{
	struct extent_map *em;

	while (1) {
		write_lock(&tree->map_tree.lock);
		em = lookup_extent_mapping(&tree->map_tree, 0, (u64)-1);
		if (em)
			remove_extent_mapping(&tree->map_tree, em);
		write_unlock(&tree->map_tree.lock);
		if (!em)
			break;
		kfree(em->bdev);
		/* once for us */
		free_extent_map(em);
		/* once for the tree */
		free_extent_map(em);
	}
}

int btrfs_num_copies(struct btrfs_fs_info *fs_info, u64 logical, u64 len)
{
	struct btrfs_mapping_tree *map_tree = &fs_info->mapping_tree;
	struct extent_map *em;
	struct map_lookup *map;
	struct extent_map_tree *em_tree = &map_tree->map_tree;
	int ret;

	read_lock(&em_tree->lock);
	em = lookup_extent_mapping(em_tree, logical, len);
	read_unlock(&em_tree->lock);
	BUG_ON(!em);

	BUG_ON(em->start > logical || em->start + em->len < logical);
	map = (struct map_lookup *)em->bdev;
	if (map->type & (BTRFS_BLOCK_GROUP_DUP | BTRFS_BLOCK_GROUP_RAID1))
		ret = map->num_stripes;
	else if (map->type & BTRFS_BLOCK_GROUP_RAID10)
		ret = map->sub_stripes;
	else if (map->type & BTRFS_BLOCK_GROUP_RAID5)
		ret = 2;
	else if (map->type & BTRFS_BLOCK_GROUP_RAID6)
		ret = 3;
	else
		ret = 1;
	free_extent_map(em);

	btrfs_dev_replace_lock(&fs_info->dev_replace);
	if (btrfs_dev_replace_is_ongoing(&fs_info->dev_replace))
		ret++;
	btrfs_dev_replace_unlock(&fs_info->dev_replace);

	return ret;
}

unsigned long btrfs_full_stripe_len(struct btrfs_root *root,
				    struct btrfs_mapping_tree *map_tree,
				    u64 logical)
{
	struct extent_map *em;
	struct map_lookup *map;
	struct extent_map_tree *em_tree = &map_tree->map_tree;
	unsigned long len = root->sectorsize;

	read_lock(&em_tree->lock);
	em = lookup_extent_mapping(em_tree, logical, len);
	read_unlock(&em_tree->lock);
	BUG_ON(!em);

	BUG_ON(em->start > logical || em->start + em->len < logical);
	map = (struct map_lookup *)em->bdev;
	if (map->type & (BTRFS_BLOCK_GROUP_RAID5 |
			 BTRFS_BLOCK_GROUP_RAID6)) {
		len = map->stripe_len * nr_data_stripes(map);
	}
	free_extent_map(em);
	return len;
}

int btrfs_is_parity_mirror(struct btrfs_mapping_tree *map_tree,
			   u64 logical, u64 len, int mirror_num)
{
	struct extent_map *em;
	struct map_lookup *map;
	struct extent_map_tree *em_tree = &map_tree->map_tree;
	int ret = 0;

	read_lock(&em_tree->lock);
	em = lookup_extent_mapping(em_tree, logical, len);
	read_unlock(&em_tree->lock);
	BUG_ON(!em);

	BUG_ON(em->start > logical || em->start + em->len < logical);
	map = (struct map_lookup *)em->bdev;
	if (map->type & (BTRFS_BLOCK_GROUP_RAID5 |
			 BTRFS_BLOCK_GROUP_RAID6))
		ret = 1;
	free_extent_map(em);
	return ret;
}

static int find_live_mirror(struct btrfs_fs_info *fs_info,
			    struct map_lookup *map, int first, int num,
			    int optimal, int dev_replace_is_ongoing)
{
	int i;
	int tolerance;
	struct btrfs_device *srcdev;

	if (dev_replace_is_ongoing &&
	    fs_info->dev_replace.cont_reading_from_srcdev_mode ==
	     BTRFS_DEV_REPLACE_ITEM_CONT_READING_FROM_SRCDEV_MODE_AVOID)
		srcdev = fs_info->dev_replace.srcdev;
	else
		srcdev = NULL;

	/*
	 * try to avoid the drive that is the source drive for a
	 * dev-replace procedure, only choose it if no other non-missing
	 * mirror is available
	 */
	for (tolerance = 0; tolerance < 2; tolerance++) {
		if (map->stripes[optimal].dev->bdev &&
		    (tolerance || map->stripes[optimal].dev != srcdev))
			return optimal;
		for (i = first; i < first + num; i++) {
			if (map->stripes[i].dev->bdev &&
			    (tolerance || map->stripes[i].dev != srcdev))
				return i;
		}
	}

	/* we couldn't find one that doesn't fail.  Just return something
	 * and the io error handling code will clean up eventually
	 */
	return optimal;
}

static inline int parity_smaller(u64 a, u64 b)
{
	return a > b;
}

/* Bubble-sort the stripe set to put the parity/syndrome stripes last */
static void sort_parity_stripes(struct btrfs_bio *bbio, u64 *raid_map)
{
	struct btrfs_bio_stripe s;
	int i;
	u64 l;
	int again = 1;

	while (again) {
		again = 0;
		for (i = 0; i < bbio->num_stripes - 1; i++) {
			if (parity_smaller(raid_map[i], raid_map[i+1])) {
				s = bbio->stripes[i];
				l = raid_map[i];
				bbio->stripes[i] = bbio->stripes[i+1];
				raid_map[i] = raid_map[i+1];
				bbio->stripes[i+1] = s;
				raid_map[i+1] = l;
				again = 1;
			}
		}
	}
}

static int __btrfs_map_block(struct btrfs_fs_info *fs_info, int rw,
			     u64 logical, u64 *length,
			     struct btrfs_bio **bbio_ret,
			     int mirror_num, u64 **raid_map_ret)
{
	struct extent_map *em;
	struct map_lookup *map;
	struct btrfs_mapping_tree *map_tree = &fs_info->mapping_tree;
	struct extent_map_tree *em_tree = &map_tree->map_tree;
	u64 offset;
	u64 stripe_offset;
	u64 stripe_end_offset;
	u64 stripe_nr;
	u64 stripe_nr_orig;
	u64 stripe_nr_end;
	u64 stripe_len;
	u64 *raid_map = NULL;
	int stripe_index;
	int i;
	int ret = 0;
	int num_stripes;
	int max_errors = 0;
	struct btrfs_bio *bbio = NULL;
	struct btrfs_dev_replace *dev_replace = &fs_info->dev_replace;
	int dev_replace_is_ongoing = 0;
	int num_alloc_stripes;
	int patch_the_first_stripe_for_dev_replace = 0;
	u64 physical_to_patch_in_first_stripe = 0;
	u64 raid56_full_stripe_start = (u64)-1;

	read_lock(&em_tree->lock);
	em = lookup_extent_mapping(em_tree, logical, *length);
	read_unlock(&em_tree->lock);

	if (!em) {
		printk(KERN_CRIT "btrfs: unable to find logical %llu len %llu\n",
		       (unsigned long long)logical,
		       (unsigned long long)*length);
		BUG();
	}

	BUG_ON(em->start > logical || em->start + em->len < logical);
	map = (struct map_lookup *)em->bdev;
	offset = logical - em->start;

	if (mirror_num > map->num_stripes)
		mirror_num = 0;

	stripe_len = map->stripe_len;
	stripe_nr = offset;
	/*
	 * stripe_nr counts the total number of stripes we have to stride
	 * to get to this block
	 */
	do_div(stripe_nr, stripe_len);

	stripe_offset = stripe_nr * stripe_len;
	BUG_ON(offset < stripe_offset);

	/* stripe_offset is the offset of this block in its stripe*/
	stripe_offset = offset - stripe_offset;

	/* if we're here for raid56, we need to know the stripe aligned start */
	if (map->type & (BTRFS_BLOCK_GROUP_RAID5 | BTRFS_BLOCK_GROUP_RAID6)) {
		unsigned long full_stripe_len = stripe_len * nr_data_stripes(map);
		raid56_full_stripe_start = offset;

		/* allow a write of a full stripe, but make sure we don't
		 * allow straddling of stripes
		 */
		do_div(raid56_full_stripe_start, full_stripe_len);
		raid56_full_stripe_start *= full_stripe_len;
	}

	if (rw & REQ_DISCARD) {
		/* we don't discard raid56 yet */
		if (map->type &
		    (BTRFS_BLOCK_GROUP_RAID5 | BTRFS_BLOCK_GROUP_RAID6)) {
			ret = -EOPNOTSUPP;
			goto out;
		}
		*length = min_t(u64, em->len - offset, *length);
	} else if (map->type & BTRFS_BLOCK_GROUP_PROFILE_MASK) {
		u64 max_len;
		/* For writes to RAID[56], allow a full stripeset across all disks.
		   For other RAID types and for RAID[56] reads, just allow a single
		   stripe (on a single disk). */
		if (map->type & (BTRFS_BLOCK_GROUP_RAID5 | BTRFS_BLOCK_GROUP_RAID6) &&
		    (rw & REQ_WRITE)) {
			max_len = stripe_len * nr_data_stripes(map) -
				(offset - raid56_full_stripe_start);
		} else {
			/* we limit the length of each bio to what fits in a stripe */
			max_len = stripe_len - stripe_offset;
		}
		*length = min_t(u64, em->len - offset, max_len);
	} else {
		*length = em->len - offset;
	}

	/* This is for when we're called from btrfs_merge_bio_hook() and all
	   it cares about is the length */
	if (!bbio_ret)
		goto out;

	btrfs_dev_replace_lock(dev_replace);
	dev_replace_is_ongoing = btrfs_dev_replace_is_ongoing(dev_replace);
	if (!dev_replace_is_ongoing)
		btrfs_dev_replace_unlock(dev_replace);

	if (dev_replace_is_ongoing && mirror_num == map->num_stripes + 1 &&
	    !(rw & (REQ_WRITE | REQ_DISCARD | REQ_GET_READ_MIRRORS)) &&
	    dev_replace->tgtdev != NULL) {
		/*
		 * in dev-replace case, for repair case (that's the only
		 * case where the mirror is selected explicitly when
		 * calling btrfs_map_block), blocks left of the left cursor
		 * can also be read from the target drive.
		 * For REQ_GET_READ_MIRRORS, the target drive is added as
		 * the last one to the array of stripes. For READ, it also
		 * needs to be supported using the same mirror number.
		 * If the requested block is not left of the left cursor,
		 * EIO is returned. This can happen because btrfs_num_copies()
		 * returns one more in the dev-replace case.
		 */
		u64 tmp_length = *length;
		struct btrfs_bio *tmp_bbio = NULL;
		int tmp_num_stripes;
		u64 srcdev_devid = dev_replace->srcdev->devid;
		int index_srcdev = 0;
		int found = 0;
		u64 physical_of_found = 0;

		ret = __btrfs_map_block(fs_info, REQ_GET_READ_MIRRORS,
			     logical, &tmp_length, &tmp_bbio, 0, NULL);
		if (ret) {
			WARN_ON(tmp_bbio != NULL);
			goto out;
		}

		tmp_num_stripes = tmp_bbio->num_stripes;
		if (mirror_num > tmp_num_stripes) {
			/*
			 * REQ_GET_READ_MIRRORS does not contain this
			 * mirror, that means that the requested area
			 * is not left of the left cursor
			 */
			ret = -EIO;
			kfree(tmp_bbio);
			goto out;
		}

		/*
		 * process the rest of the function using the mirror_num
		 * of the source drive. Therefore look it up first.
		 * At the end, patch the device pointer to the one of the
		 * target drive.
		 */
		for (i = 0; i < tmp_num_stripes; i++) {
			if (tmp_bbio->stripes[i].dev->devid == srcdev_devid) {
				/*
				 * In case of DUP, in order to keep it
				 * simple, only add the mirror with the
				 * lowest physical address
				 */
				if (found &&
				    physical_of_found <=
				     tmp_bbio->stripes[i].physical)
					continue;
				index_srcdev = i;
				found = 1;
				physical_of_found =
					tmp_bbio->stripes[i].physical;
			}
		}

		if (found) {
			mirror_num = index_srcdev + 1;
			patch_the_first_stripe_for_dev_replace = 1;
			physical_to_patch_in_first_stripe = physical_of_found;
		} else {
			WARN_ON(1);
			ret = -EIO;
			kfree(tmp_bbio);
			goto out;
		}

		kfree(tmp_bbio);
	} else if (mirror_num > map->num_stripes) {
		mirror_num = 0;
	}

	num_stripes = 1;
	stripe_index = 0;
	stripe_nr_orig = stripe_nr;
	stripe_nr_end = (offset + *length + map->stripe_len - 1) &
			(~(map->stripe_len - 1));
	do_div(stripe_nr_end, map->stripe_len);
	stripe_end_offset = stripe_nr_end * map->stripe_len -
			    (offset + *length);

	if (map->type & BTRFS_BLOCK_GROUP_RAID0) {
		if (rw & REQ_DISCARD)
			num_stripes = min_t(u64, map->num_stripes,
					    stripe_nr_end - stripe_nr_orig);
		stripe_index = do_div(stripe_nr, map->num_stripes);
	} else if (map->type & BTRFS_BLOCK_GROUP_RAID1) {
		if (rw & (REQ_WRITE | REQ_DISCARD | REQ_GET_READ_MIRRORS))
			num_stripes = map->num_stripes;
		else if (mirror_num)
			stripe_index = mirror_num - 1;
		else {
			stripe_index = find_live_mirror(fs_info, map, 0,
					    map->num_stripes,
					    current->pid % map->num_stripes,
					    dev_replace_is_ongoing);
			mirror_num = stripe_index + 1;
		}

	} else if (map->type & BTRFS_BLOCK_GROUP_DUP) {
		if (rw & (REQ_WRITE | REQ_DISCARD | REQ_GET_READ_MIRRORS)) {
			num_stripes = map->num_stripes;
		} else if (mirror_num) {
			stripe_index = mirror_num - 1;
		} else {
			mirror_num = 1;
		}

	} else if (map->type & BTRFS_BLOCK_GROUP_RAID10) {
		int factor = map->num_stripes / map->sub_stripes;

		stripe_index = do_div(stripe_nr, factor);
		stripe_index *= map->sub_stripes;

		if (rw & (REQ_WRITE | REQ_GET_READ_MIRRORS))
			num_stripes = map->sub_stripes;
		else if (rw & REQ_DISCARD)
			num_stripes = min_t(u64, map->sub_stripes *
					    (stripe_nr_end - stripe_nr_orig),
					    map->num_stripes);
		else if (mirror_num)
			stripe_index += mirror_num - 1;
		else {
			int old_stripe_index = stripe_index;
			stripe_index = find_live_mirror(fs_info, map,
					      stripe_index,
					      map->sub_stripes, stripe_index +
					      current->pid % map->sub_stripes,
					      dev_replace_is_ongoing);
			mirror_num = stripe_index - old_stripe_index + 1;
		}

	} else if (map->type & (BTRFS_BLOCK_GROUP_RAID5 |
				BTRFS_BLOCK_GROUP_RAID6)) {
		u64 tmp;

		if (bbio_ret && ((rw & REQ_WRITE) || mirror_num > 1)
		    && raid_map_ret) {
			int i, rot;

			/* push stripe_nr back to the start of the full stripe */
			stripe_nr = raid56_full_stripe_start;
			do_div(stripe_nr, stripe_len);

			stripe_index = do_div(stripe_nr, nr_data_stripes(map));

			/* RAID[56] write or recovery. Return all stripes */
			num_stripes = map->num_stripes;
			max_errors = nr_parity_stripes(map);

			raid_map = kmalloc(sizeof(u64) * num_stripes,
					   GFP_NOFS);
			if (!raid_map) {
				ret = -ENOMEM;
				goto out;
			}

			/* Work out the disk rotation on this stripe-set */
			tmp = stripe_nr;
			rot = do_div(tmp, num_stripes);

			/* Fill in the logical address of each stripe */
			tmp = stripe_nr * nr_data_stripes(map);
			for (i = 0; i < nr_data_stripes(map); i++)
				raid_map[(i+rot) % num_stripes] =
					em->start + (tmp + i) * map->stripe_len;

			raid_map[(i+rot) % map->num_stripes] = RAID5_P_STRIPE;
			if (map->type & BTRFS_BLOCK_GROUP_RAID6)
				raid_map[(i+rot+1) % num_stripes] =
					RAID6_Q_STRIPE;

			*length = map->stripe_len;
			stripe_index = 0;
			stripe_offset = 0;
		} else {
			/*
			 * Mirror #0 or #1 means the original data block.
			 * Mirror #2 is RAID5 parity block.
			 * Mirror #3 is RAID6 Q block.
			 */
			stripe_index = do_div(stripe_nr, nr_data_stripes(map));
			if (mirror_num > 1)
				stripe_index = nr_data_stripes(map) +
						mirror_num - 2;

			/* We distribute the parity blocks across stripes */
			tmp = stripe_nr + stripe_index;
			stripe_index = do_div(tmp, map->num_stripes);
		}
	} else {
		/*
		 * after this do_div call, stripe_nr is the number of stripes
		 * on this device we have to walk to find the data, and
		 * stripe_index is the number of our device in the stripe array
		 */
		stripe_index = do_div(stripe_nr, map->num_stripes);
		mirror_num = stripe_index + 1;
	}
	BUG_ON(stripe_index >= map->num_stripes);

	num_alloc_stripes = num_stripes;
	if (dev_replace_is_ongoing) {
		if (rw & (REQ_WRITE | REQ_DISCARD))
			num_alloc_stripes <<= 1;
		if (rw & REQ_GET_READ_MIRRORS)
			num_alloc_stripes++;
	}
	bbio = kzalloc(btrfs_bio_size(num_alloc_stripes), GFP_NOFS);
	if (!bbio) {
		ret = -ENOMEM;
		goto out;
	}
	atomic_set(&bbio->error, 0);

	if (rw & REQ_DISCARD) {
		int factor = 0;
		int sub_stripes = 0;
		u64 stripes_per_dev = 0;
		u32 remaining_stripes = 0;
		u32 last_stripe = 0;

		if (map->type &
		    (BTRFS_BLOCK_GROUP_RAID0 | BTRFS_BLOCK_GROUP_RAID10)) {
			if (map->type & BTRFS_BLOCK_GROUP_RAID0)
				sub_stripes = 1;
			else
				sub_stripes = map->sub_stripes;

			factor = map->num_stripes / sub_stripes;
			stripes_per_dev = div_u64_rem(stripe_nr_end -
						      stripe_nr_orig,
						      factor,
						      &remaining_stripes);
			div_u64_rem(stripe_nr_end - 1, factor, &last_stripe);
			last_stripe *= sub_stripes;
		}

		for (i = 0; i < num_stripes; i++) {
			bbio->stripes[i].physical =
				map->stripes[stripe_index].physical +
				stripe_offset + stripe_nr * map->stripe_len;
			bbio->stripes[i].dev = map->stripes[stripe_index].dev;

			if (map->type & (BTRFS_BLOCK_GROUP_RAID0 |
					 BTRFS_BLOCK_GROUP_RAID10)) {
				bbio->stripes[i].length = stripes_per_dev *
							  map->stripe_len;

				if (i / sub_stripes < remaining_stripes)
					bbio->stripes[i].length +=
						map->stripe_len;

				/*
				 * Special for the first stripe and
				 * the last stripe:
				 *
				 * |-------|...|-------|
				 *     |----------|
				 *    off     end_off
				 */
				if (i < sub_stripes)
					bbio->stripes[i].length -=
						stripe_offset;

				if (stripe_index >= last_stripe &&
				    stripe_index <= (last_stripe +
						     sub_stripes - 1))
					bbio->stripes[i].length -=
						stripe_end_offset;

				if (i == sub_stripes - 1)
					stripe_offset = 0;
			} else
				bbio->stripes[i].length = *length;

			stripe_index++;
			if (stripe_index == map->num_stripes) {
				/* This could only happen for RAID0/10 */
				stripe_index = 0;
				stripe_nr++;
			}
		}
	} else {
		for (i = 0; i < num_stripes; i++) {
			bbio->stripes[i].physical =
				map->stripes[stripe_index].physical +
				stripe_offset +
				stripe_nr * map->stripe_len;
			bbio->stripes[i].dev =
				map->stripes[stripe_index].dev;
			stripe_index++;
		}
	}

	if (rw & (REQ_WRITE | REQ_GET_READ_MIRRORS)) {
		if (map->type & (BTRFS_BLOCK_GROUP_RAID1 |
				 BTRFS_BLOCK_GROUP_RAID10 |
				 BTRFS_BLOCK_GROUP_RAID5 |
				 BTRFS_BLOCK_GROUP_DUP)) {
			max_errors = 1;
		} else if (map->type & BTRFS_BLOCK_GROUP_RAID6) {
			max_errors = 2;
		}
	}

	if (dev_replace_is_ongoing && (rw & (REQ_WRITE | REQ_DISCARD)) &&
	    dev_replace->tgtdev != NULL) {
		int index_where_to_add;
		u64 srcdev_devid = dev_replace->srcdev->devid;

		/*
		 * duplicate the write operations while the dev replace
		 * procedure is running. Since the copying of the old disk
		 * to the new disk takes place at run time while the
		 * filesystem is mounted writable, the regular write
		 * operations to the old disk have to be duplicated to go
		 * to the new disk as well.
		 * Note that device->missing is handled by the caller, and
		 * that the write to the old disk is already set up in the
		 * stripes array.
		 */
		index_where_to_add = num_stripes;
		for (i = 0; i < num_stripes; i++) {
			if (bbio->stripes[i].dev->devid == srcdev_devid) {
				/* write to new disk, too */
				struct btrfs_bio_stripe *new =
					bbio->stripes + index_where_to_add;
				struct btrfs_bio_stripe *old =
					bbio->stripes + i;

				new->physical = old->physical;
				new->length = old->length;
				new->dev = dev_replace->tgtdev;
				index_where_to_add++;
				max_errors++;
			}
		}
		num_stripes = index_where_to_add;
	} else if (dev_replace_is_ongoing && (rw & REQ_GET_READ_MIRRORS) &&
		   dev_replace->tgtdev != NULL) {
		u64 srcdev_devid = dev_replace->srcdev->devid;
		int index_srcdev = 0;
		int found = 0;
		u64 physical_of_found = 0;

		/*
		 * During the dev-replace procedure, the target drive can
		 * also be used to read data in case it is needed to repair
		 * a corrupt block elsewhere. This is possible if the
		 * requested area is left of the left cursor. In this area,
		 * the target drive is a full copy of the source drive.
		 */
		for (i = 0; i < num_stripes; i++) {
			if (bbio->stripes[i].dev->devid == srcdev_devid) {
				/*
				 * In case of DUP, in order to keep it
				 * simple, only add the mirror with the
				 * lowest physical address
				 */
				if (found &&
				    physical_of_found <=
				     bbio->stripes[i].physical)
					continue;
				index_srcdev = i;
				found = 1;
				physical_of_found = bbio->stripes[i].physical;
			}
		}
		if (found) {
			u64 length = map->stripe_len;

			if (physical_of_found + length <=
			    dev_replace->cursor_left) {
				struct btrfs_bio_stripe *tgtdev_stripe =
					bbio->stripes + num_stripes;

				tgtdev_stripe->physical = physical_of_found;
				tgtdev_stripe->length =
					bbio->stripes[index_srcdev].length;
				tgtdev_stripe->dev = dev_replace->tgtdev;

				num_stripes++;
			}
		}
	}

	*bbio_ret = bbio;
	bbio->num_stripes = num_stripes;
	bbio->max_errors = max_errors;
	bbio->mirror_num = mirror_num;

	/*
	 * this is the case that REQ_READ && dev_replace_is_ongoing &&
	 * mirror_num == num_stripes + 1 && dev_replace target drive is
	 * available as a mirror
	 */
	if (patch_the_first_stripe_for_dev_replace && num_stripes > 0) {
		WARN_ON(num_stripes > 1);
		bbio->stripes[0].dev = dev_replace->tgtdev;
		bbio->stripes[0].physical = physical_to_patch_in_first_stripe;
		bbio->mirror_num = map->num_stripes + 1;
	}
	if (raid_map) {
		sort_parity_stripes(bbio, raid_map);
		*raid_map_ret = raid_map;
	}
out:
	if (dev_replace_is_ongoing)
		btrfs_dev_replace_unlock(dev_replace);
	free_extent_map(em);
	return ret;
}

int btrfs_map_block(struct btrfs_fs_info *fs_info, int rw,
		      u64 logical, u64 *length,
		      struct btrfs_bio **bbio_ret, int mirror_num)
{
	return __btrfs_map_block(fs_info, rw, logical, length, bbio_ret,
				 mirror_num, NULL);
}

int btrfs_rmap_block(struct btrfs_mapping_tree *map_tree,
		     u64 chunk_start, u64 physical, u64 devid,
		     u64 **logical, int *naddrs, int *stripe_len)
{
	struct extent_map_tree *em_tree = &map_tree->map_tree;
	struct extent_map *em;
	struct map_lookup *map;
	u64 *buf;
	u64 bytenr;
	u64 length;
	u64 stripe_nr;
	u64 rmap_len;
	int i, j, nr = 0;

	read_lock(&em_tree->lock);
	em = lookup_extent_mapping(em_tree, chunk_start, 1);
	read_unlock(&em_tree->lock);

	BUG_ON(!em || em->start != chunk_start);
	map = (struct map_lookup *)em->bdev;

	length = em->len;
	rmap_len = map->stripe_len;

	if (map->type & BTRFS_BLOCK_GROUP_RAID10)
		do_div(length, map->num_stripes / map->sub_stripes);
	else if (map->type & BTRFS_BLOCK_GROUP_RAID0)
		do_div(length, map->num_stripes);
	else if (map->type & (BTRFS_BLOCK_GROUP_RAID5 |
			      BTRFS_BLOCK_GROUP_RAID6)) {
		do_div(length, nr_data_stripes(map));
		rmap_len = map->stripe_len * nr_data_stripes(map);
	}

	buf = kzalloc(sizeof(u64) * map->num_stripes, GFP_NOFS);
	BUG_ON(!buf); /* -ENOMEM */

	for (i = 0; i < map->num_stripes; i++) {
		if (devid && map->stripes[i].dev->devid != devid)
			continue;
		if (map->stripes[i].physical > physical ||
		    map->stripes[i].physical + length <= physical)
			continue;

		stripe_nr = physical - map->stripes[i].physical;
		do_div(stripe_nr, map->stripe_len);

		if (map->type & BTRFS_BLOCK_GROUP_RAID10) {
			stripe_nr = stripe_nr * map->num_stripes + i;
			do_div(stripe_nr, map->sub_stripes);
		} else if (map->type & BTRFS_BLOCK_GROUP_RAID0) {
			stripe_nr = stripe_nr * map->num_stripes + i;
		} /* else if RAID[56], multiply by nr_data_stripes().
		   * Alternatively, just use rmap_len below instead of
		   * map->stripe_len */

		bytenr = chunk_start + stripe_nr * rmap_len;
		WARN_ON(nr >= map->num_stripes);
		for (j = 0; j < nr; j++) {
			if (buf[j] == bytenr)
				break;
		}
		if (j == nr) {
			WARN_ON(nr >= map->num_stripes);
			buf[nr++] = bytenr;
		}
	}

	*logical = buf;
	*naddrs = nr;
	*stripe_len = rmap_len;

	free_extent_map(em);
	return 0;
}

static void *merge_stripe_index_into_bio_private(void *bi_private,
						 unsigned int stripe_index)
{
	/*
	 * with single, dup, RAID0, RAID1 and RAID10, stripe_index is
	 * at most 1.
	 * The alternative solution (instead of stealing bits from the
	 * pointer) would be to allocate an intermediate structure
	 * that contains the old private pointer plus the stripe_index.
	 */
	BUG_ON((((uintptr_t)bi_private) & 3) != 0);
	BUG_ON(stripe_index > 3);
	return (void *)(((uintptr_t)bi_private) | stripe_index);
}

static struct btrfs_bio *extract_bbio_from_bio_private(void *bi_private)
{
	return (struct btrfs_bio *)(((uintptr_t)bi_private) & ~((uintptr_t)3));
}

static unsigned int extract_stripe_index_from_bio_private(void *bi_private)
{
	return (unsigned int)((uintptr_t)bi_private) & 3;
}

static void btrfs_end_bio(struct bio *bio, int err)
{
	struct btrfs_bio *bbio = extract_bbio_from_bio_private(bio->bi_private);
	int is_orig_bio = 0;

	if (err) {
		atomic_inc(&bbio->error);
		if (err == -EIO || err == -EREMOTEIO) {
			unsigned int stripe_index =
				extract_stripe_index_from_bio_private(
					bio->bi_private);
			struct btrfs_device *dev;

			BUG_ON(stripe_index >= bbio->num_stripes);
			dev = bbio->stripes[stripe_index].dev;
			if (dev->bdev) {
				if (bio->bi_rw & WRITE)
					btrfs_dev_stat_inc(dev,
						BTRFS_DEV_STAT_WRITE_ERRS);
				else
					btrfs_dev_stat_inc(dev,
						BTRFS_DEV_STAT_READ_ERRS);
				if ((bio->bi_rw & WRITE_FLUSH) == WRITE_FLUSH)
					btrfs_dev_stat_inc(dev,
						BTRFS_DEV_STAT_FLUSH_ERRS);
				btrfs_dev_stat_print_on_error(dev);
			}
		}
	}

	if (bio == bbio->orig_bio)
		is_orig_bio = 1;

	if (atomic_dec_and_test(&bbio->stripes_pending)) {
		if (!is_orig_bio) {
			bio_put(bio);
			bio = bbio->orig_bio;
		}
		bio->bi_private = bbio->private;
		bio->bi_end_io = bbio->end_io;
		bio->bi_bdev = (struct block_device *)
					(unsigned long)bbio->mirror_num;
		/* only send an error to the higher layers if it is
		 * beyond the tolerance of the btrfs bio
		 */
		if (atomic_read(&bbio->error) > bbio->max_errors) {
			err = -EIO;
		} else {
			/*
			 * this bio is actually up to date, we didn't
			 * go over the max number of errors
			 */
			set_bit(BIO_UPTODATE, &bio->bi_flags);
			err = 0;
		}
		kfree(bbio);

		bio_endio(bio, err);
	} else if (!is_orig_bio) {
		bio_put(bio);
	}
}

struct async_sched {
	struct bio *bio;
	int rw;
	struct btrfs_fs_info *info;
	struct btrfs_work work;
};

/*
 * see run_scheduled_bios for a description of why bios are collected for
 * async submit.
 *
 * This will add one bio to the pending list for a device and make sure
 * the work struct is scheduled.
 */
noinline void btrfs_schedule_bio(struct btrfs_root *root,
				 struct btrfs_device *device,
				 int rw, struct bio *bio)
{
	int should_queue = 1;
	struct btrfs_pending_bios *pending_bios;

	if (device->missing || !device->bdev) {
		bio_endio(bio, -EIO);
		return;
	}

	/* don't bother with additional async steps for reads, right now */
	if (!(rw & REQ_WRITE)) {
		bio_get(bio);
		btrfsic_submit_bio(rw, bio);
		bio_put(bio);
		return;
	}

	/*
	 * nr_async_bios allows us to reliably return congestion to the
	 * higher layers.  Otherwise, the async bio makes it appear we have
	 * made progress against dirty pages when we've really just put it
	 * on a queue for later
	 */
	atomic_inc(&root->fs_info->nr_async_bios);
	WARN_ON(bio->bi_next);
	bio->bi_next = NULL;
	bio->bi_rw |= rw;

	spin_lock(&device->io_lock);
	if (bio->bi_rw & REQ_SYNC)
		pending_bios = &device->pending_sync_bios;
	else
		pending_bios = &device->pending_bios;

	if (pending_bios->tail)
		pending_bios->tail->bi_next = bio;

	pending_bios->tail = bio;
	if (!pending_bios->head)
		pending_bios->head = bio;
	if (device->running_pending)
		should_queue = 0;

	spin_unlock(&device->io_lock);

	if (should_queue)
		btrfs_queue_worker(&root->fs_info->submit_workers,
				   &device->work);
}

static int bio_size_ok(struct block_device *bdev, struct bio *bio,
		       sector_t sector)
{
	struct bio_vec *prev;
	struct request_queue *q = bdev_get_queue(bdev);
	unsigned short max_sectors = queue_max_sectors(q);
	struct bvec_merge_data bvm = {
		.bi_bdev = bdev,
		.bi_sector = sector,
		.bi_rw = bio->bi_rw,
	};

	if (bio->bi_vcnt == 0) {
		WARN_ON(1);
		return 1;
	}

	prev = &bio->bi_io_vec[bio->bi_vcnt - 1];
	if ((bio->bi_size >> 9) > max_sectors)
		return 0;

	if (!q->merge_bvec_fn)
		return 1;

	bvm.bi_size = bio->bi_size - prev->bv_len;
	if (q->merge_bvec_fn(q, &bvm, prev) < prev->bv_len)
		return 0;
	return 1;
}

static void submit_stripe_bio(struct btrfs_root *root, struct btrfs_bio *bbio,
			      struct bio *bio, u64 physical, int dev_nr,
			      int rw, int async)
{
	struct btrfs_device *dev = bbio->stripes[dev_nr].dev;

	bio->bi_private = bbio;
	bio->bi_private = merge_stripe_index_into_bio_private(
			bio->bi_private, (unsigned int)dev_nr);
	bio->bi_end_io = btrfs_end_bio;
	bio->bi_sector = physical >> 9;
#ifdef DEBUG
	{
		struct rcu_string *name;

		rcu_read_lock();
		name = rcu_dereference(dev->name);
		pr_debug("btrfs_map_bio: rw %d, sector=%llu, dev=%lu "
			 "(%s id %llu), size=%u\n", rw,
			 (u64)bio->bi_sector, (u_long)dev->bdev->bd_dev,
			 name->str, dev->devid, bio->bi_size);
		rcu_read_unlock();
	}
#endif
	bio->bi_bdev = dev->bdev;
	if (async)
		btrfs_schedule_bio(root, dev, rw, bio);
	else
		btrfsic_submit_bio(rw, bio);
}

static int breakup_stripe_bio(struct btrfs_root *root, struct btrfs_bio *bbio,
			      struct bio *first_bio, struct btrfs_device *dev,
			      int dev_nr, int rw, int async)
{
	struct bio_vec *bvec = first_bio->bi_io_vec;
	struct bio *bio;
	int nr_vecs = bio_get_nr_vecs(dev->bdev);
	u64 physical = bbio->stripes[dev_nr].physical;

again:
	bio = btrfs_bio_alloc(dev->bdev, physical >> 9, nr_vecs, GFP_NOFS);
	if (!bio)
		return -ENOMEM;

	while (bvec <= (first_bio->bi_io_vec + first_bio->bi_vcnt - 1)) {
		if (bio_add_page(bio, bvec->bv_page, bvec->bv_len,
				 bvec->bv_offset) < bvec->bv_len) {
			u64 len = bio->bi_size;

			atomic_inc(&bbio->stripes_pending);
			submit_stripe_bio(root, bbio, bio, physical, dev_nr,
					  rw, async);
			physical += len;
			goto again;
		}
		bvec++;
	}

	submit_stripe_bio(root, bbio, bio, physical, dev_nr, rw, async);
	return 0;
}

static void bbio_error(struct btrfs_bio *bbio, struct bio *bio, u64 logical)
{
	atomic_inc(&bbio->error);
	if (atomic_dec_and_test(&bbio->stripes_pending)) {
		bio->bi_private = bbio->private;
		bio->bi_end_io = bbio->end_io;
		bio->bi_bdev = (struct block_device *)
			(unsigned long)bbio->mirror_num;
		bio->bi_sector = logical >> 9;
		kfree(bbio);
		bio_endio(bio, -EIO);
	}
}

int btrfs_map_bio(struct btrfs_root *root, int rw, struct bio *bio,
		  int mirror_num, int async_submit)
{
	struct btrfs_device *dev;
	struct bio *first_bio = bio;
	u64 logical = (u64)bio->bi_sector << 9;
	u64 length = 0;
	u64 map_length;
	u64 *raid_map = NULL;
	int ret;
	int dev_nr = 0;
	int total_devs = 1;
	struct btrfs_bio *bbio = NULL;

	length = bio->bi_size;
	map_length = length;

	ret = __btrfs_map_block(root->fs_info, rw, logical, &map_length, &bbio,
			      mirror_num, &raid_map);
	if (ret) /* -ENOMEM */
		return ret;

	total_devs = bbio->num_stripes;
	bbio->orig_bio = first_bio;
	bbio->private = first_bio->bi_private;
	bbio->end_io = first_bio->bi_end_io;
	atomic_set(&bbio->stripes_pending, bbio->num_stripes);

	if (raid_map) {
		/* In this case, map_length has been set to the length of
		   a single stripe; not the whole write */
		if (rw & WRITE) {
			return raid56_parity_write(root, bio, bbio,
						   raid_map, map_length);
		} else {
			return raid56_parity_recover(root, bio, bbio,
						     raid_map, map_length,
						     mirror_num);
		}
	}

	if (map_length < length) {
		printk(KERN_CRIT "btrfs: mapping failed logical %llu bio len %llu "
		       "len %llu\n", (unsigned long long)logical,
		       (unsigned long long)length,
		       (unsigned long long)map_length);
		BUG();
	}

	while (dev_nr < total_devs) {
		dev = bbio->stripes[dev_nr].dev;
		if (!dev || !dev->bdev || (rw & WRITE && !dev->writeable)) {
			bbio_error(bbio, first_bio, logical);
			dev_nr++;
			continue;
		}

		/*
		 * Check and see if we're ok with this bio based on it's size
		 * and offset with the given device.
		 */
		if (!bio_size_ok(dev->bdev, first_bio,
				 bbio->stripes[dev_nr].physical >> 9)) {
			ret = breakup_stripe_bio(root, bbio, first_bio, dev,
						 dev_nr, rw, async_submit);
			BUG_ON(ret);
			dev_nr++;
			continue;
		}

		if (dev_nr < total_devs - 1) {
			bio = bio_clone(first_bio, GFP_NOFS);
			BUG_ON(!bio); /* -ENOMEM */
		} else {
			bio = first_bio;
		}

		submit_stripe_bio(root, bbio, bio,
				  bbio->stripes[dev_nr].physical, dev_nr, rw,
				  async_submit);
		dev_nr++;
	}
	return 0;
}

struct btrfs_device *btrfs_find_device(struct btrfs_fs_info *fs_info, u64 devid,
				       u8 *uuid, u8 *fsid)
{
	struct btrfs_device *device;
	struct btrfs_fs_devices *cur_devices;

	cur_devices = fs_info->fs_devices;
	while (cur_devices) {
		if (!fsid ||
		    !memcmp(cur_devices->fsid, fsid, BTRFS_UUID_SIZE)) {
			device = __find_device(&cur_devices->devices,
					       devid, uuid);
			if (device)
				return device;
		}
		cur_devices = cur_devices->seed;
	}
	return NULL;
}

static struct btrfs_device *add_missing_dev(struct btrfs_root *root,
					    u64 devid, u8 *dev_uuid)
{
	struct btrfs_device *device;
	struct btrfs_fs_devices *fs_devices = root->fs_info->fs_devices;

	device = kzalloc(sizeof(*device), GFP_NOFS);
	if (!device)
		return NULL;
	list_add(&device->dev_list,
		 &fs_devices->devices);
	device->dev_root = root->fs_info->dev_root;
	device->devid = devid;
	device->work.func = pending_bios_fn;
	device->fs_devices = fs_devices;
	device->missing = 1;
	fs_devices->num_devices++;
	fs_devices->missing_devices++;
	spin_lock_init(&device->io_lock);
	INIT_LIST_HEAD(&device->dev_alloc_list);
	memcpy(device->uuid, dev_uuid, BTRFS_UUID_SIZE);
	return device;
}

static int read_one_chunk(struct btrfs_root *root, struct btrfs_key *key,
			  struct extent_buffer *leaf,
			  struct btrfs_chunk *chunk)
{
	struct btrfs_mapping_tree *map_tree = &root->fs_info->mapping_tree;
	struct map_lookup *map;
	struct extent_map *em;
	u64 logical;
	u64 length;
	u64 devid;
	u8 uuid[BTRFS_UUID_SIZE];
	int num_stripes;
	int ret;
	int i;

	logical = key->offset;
	length = btrfs_chunk_length(leaf, chunk);

	read_lock(&map_tree->map_tree.lock);
	em = lookup_extent_mapping(&map_tree->map_tree, logical, 1);
	read_unlock(&map_tree->map_tree.lock);

	/* already mapped? */
	if (em && em->start <= logical && em->start + em->len > logical) {
		free_extent_map(em);
		return 0;
	} else if (em) {
		free_extent_map(em);
	}

	em = alloc_extent_map();
	if (!em)
		return -ENOMEM;
	num_stripes = btrfs_chunk_num_stripes(leaf, chunk);
	map = kmalloc(map_lookup_size(num_stripes), GFP_NOFS);
	if (!map) {
		free_extent_map(em);
		return -ENOMEM;
	}

	em->bdev = (struct block_device *)map;
	em->start = logical;
	em->len = length;
	em->orig_start = 0;
	em->block_start = 0;
	em->block_len = em->len;

	map->num_stripes = num_stripes;
	map->io_width = btrfs_chunk_io_width(leaf, chunk);
	map->io_align = btrfs_chunk_io_align(leaf, chunk);
	map->sector_size = btrfs_chunk_sector_size(leaf, chunk);
	map->stripe_len = btrfs_chunk_stripe_len(leaf, chunk);
	map->type = btrfs_chunk_type(leaf, chunk);
	map->sub_stripes = btrfs_chunk_sub_stripes(leaf, chunk);
	for (i = 0; i < num_stripes; i++) {
		map->stripes[i].physical =
			btrfs_stripe_offset_nr(leaf, chunk, i);
		devid = btrfs_stripe_devid_nr(leaf, chunk, i);
		read_extent_buffer(leaf, uuid, (unsigned long)
				   btrfs_stripe_dev_uuid_nr(chunk, i),
				   BTRFS_UUID_SIZE);
		map->stripes[i].dev = btrfs_find_device(root->fs_info, devid,
							uuid, NULL);
		if (!map->stripes[i].dev && !btrfs_test_opt(root, DEGRADED)) {
			kfree(map);
			free_extent_map(em);
			return -EIO;
		}
		if (!map->stripes[i].dev) {
			map->stripes[i].dev =
				add_missing_dev(root, devid, uuid);
			if (!map->stripes[i].dev) {
				kfree(map);
				free_extent_map(em);
				return -EIO;
			}
		}
		map->stripes[i].dev->in_fs_metadata = 1;
	}

	write_lock(&map_tree->map_tree.lock);
	ret = add_extent_mapping(&map_tree->map_tree, em);
	write_unlock(&map_tree->map_tree.lock);
	BUG_ON(ret); /* Tree corruption */
	free_extent_map(em);

	return 0;
}

static void fill_device_from_item(struct extent_buffer *leaf,
				 struct btrfs_dev_item *dev_item,
				 struct btrfs_device *device)
{
	unsigned long ptr;

	device->devid = btrfs_device_id(leaf, dev_item);
	device->disk_total_bytes = btrfs_device_total_bytes(leaf, dev_item);
	device->total_bytes = device->disk_total_bytes;
	device->bytes_used = btrfs_device_bytes_used(leaf, dev_item);
	device->type = btrfs_device_type(leaf, dev_item);
	device->io_align = btrfs_device_io_align(leaf, dev_item);
	device->io_width = btrfs_device_io_width(leaf, dev_item);
	device->sector_size = btrfs_device_sector_size(leaf, dev_item);
	WARN_ON(device->devid == BTRFS_DEV_REPLACE_DEVID);
	device->is_tgtdev_for_dev_replace = 0;

	ptr = (unsigned long)btrfs_device_uuid(dev_item);
	read_extent_buffer(leaf, device->uuid, ptr, BTRFS_UUID_SIZE);
}

static int open_seed_devices(struct btrfs_root *root, u8 *fsid)
{
	struct btrfs_fs_devices *fs_devices;
	int ret;

	BUG_ON(!mutex_is_locked(&uuid_mutex));

	fs_devices = root->fs_info->fs_devices->seed;
	while (fs_devices) {
		if (!memcmp(fs_devices->fsid, fsid, BTRFS_UUID_SIZE)) {
			ret = 0;
			goto out;
		}
		fs_devices = fs_devices->seed;
	}

	fs_devices = find_fsid(fsid);
	if (!fs_devices) {
		ret = -ENOENT;
		goto out;
	}

	fs_devices = clone_fs_devices(fs_devices);
	if (IS_ERR(fs_devices)) {
		ret = PTR_ERR(fs_devices);
		goto out;
	}

	ret = __btrfs_open_devices(fs_devices, FMODE_READ,
				   root->fs_info->bdev_holder);
	if (ret) {
		free_fs_devices(fs_devices);
		goto out;
	}

	if (!fs_devices->seeding) {
		__btrfs_close_devices(fs_devices);
		free_fs_devices(fs_devices);
		ret = -EINVAL;
		goto out;
	}

	fs_devices->seed = root->fs_info->fs_devices->seed;
	root->fs_info->fs_devices->seed = fs_devices;
out:
	return ret;
}

static int read_one_dev(struct btrfs_root *root,
			struct extent_buffer *leaf,
			struct btrfs_dev_item *dev_item)
{
	struct btrfs_device *device;
	u64 devid;
	int ret;
	u8 fs_uuid[BTRFS_UUID_SIZE];
	u8 dev_uuid[BTRFS_UUID_SIZE];

	devid = btrfs_device_id(leaf, dev_item);
	read_extent_buffer(leaf, dev_uuid,
			   (unsigned long)btrfs_device_uuid(dev_item),
			   BTRFS_UUID_SIZE);
	read_extent_buffer(leaf, fs_uuid,
			   (unsigned long)btrfs_device_fsid(dev_item),
			   BTRFS_UUID_SIZE);

	if (memcmp(fs_uuid, root->fs_info->fsid, BTRFS_UUID_SIZE)) {
		ret = open_seed_devices(root, fs_uuid);
		if (ret && !btrfs_test_opt(root, DEGRADED))
			return ret;
	}

	device = btrfs_find_device(root->fs_info, devid, dev_uuid, fs_uuid);
	if (!device || !device->bdev) {
		if (!btrfs_test_opt(root, DEGRADED))
			return -EIO;

		if (!device) {
			printk(KERN_WARNING "warning devid %llu missing\n",
			       (unsigned long long)devid);
			device = add_missing_dev(root, devid, dev_uuid);
			if (!device)
				return -ENOMEM;
		} else if (!device->missing) {
			/*
			 * this happens when a device that was properly setup
			 * in the device info lists suddenly goes bad.
			 * device->bdev is NULL, and so we have to set
			 * device->missing to one here
			 */
			root->fs_info->fs_devices->missing_devices++;
			device->missing = 1;
		}
	}

	if (device->fs_devices != root->fs_info->fs_devices) {
		BUG_ON(device->writeable);
		if (device->generation !=
		    btrfs_device_generation(leaf, dev_item))
			return -EINVAL;
	}

	fill_device_from_item(leaf, dev_item, device);
	device->dev_root = root->fs_info->dev_root;
	device->in_fs_metadata = 1;
	if (device->writeable && !device->is_tgtdev_for_dev_replace) {
		device->fs_devices->total_rw_bytes += device->total_bytes;
		spin_lock(&root->fs_info->free_chunk_lock);
		root->fs_info->free_chunk_space += device->total_bytes -
			device->bytes_used;
		spin_unlock(&root->fs_info->free_chunk_lock);
	}
	ret = 0;
	return ret;
}

int btrfs_read_sys_array(struct btrfs_root *root)
{
	struct btrfs_super_block *super_copy = root->fs_info->super_copy;
	struct extent_buffer *sb;
	struct btrfs_disk_key *disk_key;
	struct btrfs_chunk *chunk;
	u8 *ptr;
	unsigned long sb_ptr;
	int ret = 0;
	u32 num_stripes;
	u32 array_size;
	u32 len = 0;
	u32 cur;
	struct btrfs_key key;

	sb = btrfs_find_create_tree_block(root, BTRFS_SUPER_INFO_OFFSET,
					  BTRFS_SUPER_INFO_SIZE);
	if (!sb)
		return -ENOMEM;
	btrfs_set_buffer_uptodate(sb);
	btrfs_set_buffer_lockdep_class(root->root_key.objectid, sb, 0);
	/*
	 * The sb extent buffer is artifical and just used to read the system array.
	 * btrfs_set_buffer_uptodate() call does not properly mark all it's
	 * pages up-to-date when the page is larger: extent does not cover the
	 * whole page and consequently check_page_uptodate does not find all
	 * the page's extents up-to-date (the hole beyond sb),
	 * write_extent_buffer then triggers a WARN_ON.
	 *
	 * Regular short extents go through mark_extent_buffer_dirty/writeback cycle,
	 * but sb spans only this function. Add an explicit SetPageUptodate call
	 * to silence the warning eg. on PowerPC 64.
	 */
	if (PAGE_CACHE_SIZE > BTRFS_SUPER_INFO_SIZE)
		SetPageUptodate(sb->pages[0]);

	write_extent_buffer(sb, super_copy, 0, BTRFS_SUPER_INFO_SIZE);
	array_size = btrfs_super_sys_array_size(super_copy);

	ptr = super_copy->sys_chunk_array;
	sb_ptr = offsetof(struct btrfs_super_block, sys_chunk_array);
	cur = 0;

	while (cur < array_size) {
		disk_key = (struct btrfs_disk_key *)ptr;
		btrfs_disk_key_to_cpu(&key, disk_key);

		len = sizeof(*disk_key); ptr += len;
		sb_ptr += len;
		cur += len;

		if (key.type == BTRFS_CHUNK_ITEM_KEY) {
			chunk = (struct btrfs_chunk *)sb_ptr;
			ret = read_one_chunk(root, &key, sb, chunk);
			if (ret)
				break;
			num_stripes = btrfs_chunk_num_stripes(sb, chunk);
			len = btrfs_chunk_item_size(num_stripes);
		} else {
			ret = -EIO;
			break;
		}
		ptr += len;
		sb_ptr += len;
		cur += len;
	}
	free_extent_buffer(sb);
	return ret;
}

int btrfs_read_chunk_tree(struct btrfs_root *root)
{
	struct btrfs_path *path;
	struct extent_buffer *leaf;
	struct btrfs_key key;
	struct btrfs_key found_key;
	int ret;
	int slot;

	root = root->fs_info->chunk_root;

	path = btrfs_alloc_path();
	if (!path)
		return -ENOMEM;

	mutex_lock(&uuid_mutex);
	lock_chunks(root);

	/* first we search for all of the device items, and then we
	 * read in all of the chunk items.  This way we can create chunk
	 * mappings that reference all of the devices that are afound
	 */
	key.objectid = BTRFS_DEV_ITEMS_OBJECTID;
	key.offset = 0;
	key.type = 0;
again:
	ret = btrfs_search_slot(NULL, root, &key, path, 0, 0);
	if (ret < 0)
		goto error;
	while (1) {
		leaf = path->nodes[0];
		slot = path->slots[0];
		if (slot >= btrfs_header_nritems(leaf)) {
			ret = btrfs_next_leaf(root, path);
			if (ret == 0)
				continue;
			if (ret < 0)
				goto error;
			break;
		}
		btrfs_item_key_to_cpu(leaf, &found_key, slot);
		if (key.objectid == BTRFS_DEV_ITEMS_OBJECTID) {
			if (found_key.objectid != BTRFS_DEV_ITEMS_OBJECTID)
				break;
			if (found_key.type == BTRFS_DEV_ITEM_KEY) {
				struct btrfs_dev_item *dev_item;
				dev_item = btrfs_item_ptr(leaf, slot,
						  struct btrfs_dev_item);
				ret = read_one_dev(root, leaf, dev_item);
				if (ret)
					goto error;
			}
		} else if (found_key.type == BTRFS_CHUNK_ITEM_KEY) {
			struct btrfs_chunk *chunk;
			chunk = btrfs_item_ptr(leaf, slot, struct btrfs_chunk);
			ret = read_one_chunk(root, &found_key, leaf, chunk);
			if (ret)
				goto error;
		}
		path->slots[0]++;
	}
	if (key.objectid == BTRFS_DEV_ITEMS_OBJECTID) {
		key.objectid = 0;
		btrfs_release_path(path);
		goto again;
	}
	ret = 0;
error:
	unlock_chunks(root);
	mutex_unlock(&uuid_mutex);

	btrfs_free_path(path);
	return ret;
}

static void __btrfs_reset_dev_stats(struct btrfs_device *dev)
{
	int i;

	for (i = 0; i < BTRFS_DEV_STAT_VALUES_MAX; i++)
		btrfs_dev_stat_reset(dev, i);
}

int btrfs_init_dev_stats(struct btrfs_fs_info *fs_info)
{
	struct btrfs_key key;
	struct btrfs_key found_key;
	struct btrfs_root *dev_root = fs_info->dev_root;
	struct btrfs_fs_devices *fs_devices = fs_info->fs_devices;
	struct extent_buffer *eb;
	int slot;
	int ret = 0;
	struct btrfs_device *device;
	struct btrfs_path *path = NULL;
	int i;

	path = btrfs_alloc_path();
	if (!path) {
		ret = -ENOMEM;
		goto out;
	}

	mutex_lock(&fs_devices->device_list_mutex);
	list_for_each_entry(device, &fs_devices->devices, dev_list) {
		int item_size;
		struct btrfs_dev_stats_item *ptr;

		key.objectid = 0;
		key.type = BTRFS_DEV_STATS_KEY;
		key.offset = device->devid;
		ret = btrfs_search_slot(NULL, dev_root, &key, path, 0, 0);
		if (ret) {
			__btrfs_reset_dev_stats(device);
			device->dev_stats_valid = 1;
			btrfs_release_path(path);
			continue;
		}
		slot = path->slots[0];
		eb = path->nodes[0];
		btrfs_item_key_to_cpu(eb, &found_key, slot);
		item_size = btrfs_item_size_nr(eb, slot);

		ptr = btrfs_item_ptr(eb, slot,
				     struct btrfs_dev_stats_item);

		for (i = 0; i < BTRFS_DEV_STAT_VALUES_MAX; i++) {
			if (item_size >= (1 + i) * sizeof(__le64))
				btrfs_dev_stat_set(device, i,
					btrfs_dev_stats_value(eb, ptr, i));
			else
				btrfs_dev_stat_reset(device, i);
		}

		device->dev_stats_valid = 1;
		btrfs_dev_stat_print_on_load(device);
		btrfs_release_path(path);
	}
	mutex_unlock(&fs_devices->device_list_mutex);

out:
	btrfs_free_path(path);
	return ret < 0 ? ret : 0;
}

static int update_dev_stat_item(struct btrfs_trans_handle *trans,
				struct btrfs_root *dev_root,
				struct btrfs_device *device)
{
	struct btrfs_path *path;
	struct btrfs_key key;
	struct extent_buffer *eb;
	struct btrfs_dev_stats_item *ptr;
	int ret;
	int i;

	key.objectid = 0;
	key.type = BTRFS_DEV_STATS_KEY;
	key.offset = device->devid;

	path = btrfs_alloc_path();
	BUG_ON(!path);
	ret = btrfs_search_slot(trans, dev_root, &key, path, -1, 1);
	if (ret < 0) {
		printk_in_rcu(KERN_WARNING "btrfs: error %d while searching for dev_stats item for device %s!\n",
			      ret, rcu_str_deref(device->name));
		goto out;
	}

	if (ret == 0 &&
	    btrfs_item_size_nr(path->nodes[0], path->slots[0]) < sizeof(*ptr)) {
		/* need to delete old one and insert a new one */
		ret = btrfs_del_item(trans, dev_root, path);
		if (ret != 0) {
			printk_in_rcu(KERN_WARNING "btrfs: delete too small dev_stats item for device %s failed %d!\n",
				      rcu_str_deref(device->name), ret);
			goto out;
		}
		ret = 1;
	}

	if (ret == 1) {
		/* need to insert a new item */
		btrfs_release_path(path);
		ret = btrfs_insert_empty_item(trans, dev_root, path,
					      &key, sizeof(*ptr));
		if (ret < 0) {
			printk_in_rcu(KERN_WARNING "btrfs: insert dev_stats item for device %s failed %d!\n",
				      rcu_str_deref(device->name), ret);
			goto out;
		}
	}

	eb = path->nodes[0];
	ptr = btrfs_item_ptr(eb, path->slots[0], struct btrfs_dev_stats_item);
	for (i = 0; i < BTRFS_DEV_STAT_VALUES_MAX; i++)
		btrfs_set_dev_stats_value(eb, ptr, i,
					  btrfs_dev_stat_read(device, i));
	btrfs_mark_buffer_dirty(eb);

out:
	btrfs_free_path(path);
	return ret;
}

/*
 * called from commit_transaction. Writes all changed device stats to disk.
 */
int btrfs_run_dev_stats(struct btrfs_trans_handle *trans,
			struct btrfs_fs_info *fs_info)
{
	struct btrfs_root *dev_root = fs_info->dev_root;
	struct btrfs_fs_devices *fs_devices = fs_info->fs_devices;
	struct btrfs_device *device;
	int ret = 0;

	mutex_lock(&fs_devices->device_list_mutex);
	list_for_each_entry(device, &fs_devices->devices, dev_list) {
		if (!device->dev_stats_valid || !device->dev_stats_dirty)
			continue;

		ret = update_dev_stat_item(trans, dev_root, device);
		if (!ret)
			device->dev_stats_dirty = 0;
	}
	mutex_unlock(&fs_devices->device_list_mutex);

	return ret;
}

void btrfs_dev_stat_inc_and_print(struct btrfs_device *dev, int index)
{
	btrfs_dev_stat_inc(dev, index);
	btrfs_dev_stat_print_on_error(dev);
}

void btrfs_dev_stat_print_on_error(struct btrfs_device *dev)
{
	if (!dev->dev_stats_valid)
		return;
	printk_ratelimited_in_rcu(KERN_ERR
			   "btrfs: bdev %s errs: wr %u, rd %u, flush %u, corrupt %u, gen %u\n",
			   rcu_str_deref(dev->name),
			   btrfs_dev_stat_read(dev, BTRFS_DEV_STAT_WRITE_ERRS),
			   btrfs_dev_stat_read(dev, BTRFS_DEV_STAT_READ_ERRS),
			   btrfs_dev_stat_read(dev, BTRFS_DEV_STAT_FLUSH_ERRS),
			   btrfs_dev_stat_read(dev,
					       BTRFS_DEV_STAT_CORRUPTION_ERRS),
			   btrfs_dev_stat_read(dev,
					       BTRFS_DEV_STAT_GENERATION_ERRS));
}

static void btrfs_dev_stat_print_on_load(struct btrfs_device *dev)
{
	int i;

	for (i = 0; i < BTRFS_DEV_STAT_VALUES_MAX; i++)
		if (btrfs_dev_stat_read(dev, i) != 0)
			break;
	if (i == BTRFS_DEV_STAT_VALUES_MAX)
		return; /* all values == 0, suppress message */

	printk_in_rcu(KERN_INFO "btrfs: bdev %s errs: wr %u, rd %u, flush %u, corrupt %u, gen %u\n",
	       rcu_str_deref(dev->name),
	       btrfs_dev_stat_read(dev, BTRFS_DEV_STAT_WRITE_ERRS),
	       btrfs_dev_stat_read(dev, BTRFS_DEV_STAT_READ_ERRS),
	       btrfs_dev_stat_read(dev, BTRFS_DEV_STAT_FLUSH_ERRS),
	       btrfs_dev_stat_read(dev, BTRFS_DEV_STAT_CORRUPTION_ERRS),
	       btrfs_dev_stat_read(dev, BTRFS_DEV_STAT_GENERATION_ERRS));
}

int btrfs_get_dev_stats(struct btrfs_root *root,
			struct btrfs_ioctl_get_dev_stats *stats)
{
	struct btrfs_device *dev;
	struct btrfs_fs_devices *fs_devices = root->fs_info->fs_devices;
	int i;

	mutex_lock(&fs_devices->device_list_mutex);
	dev = btrfs_find_device(root->fs_info, stats->devid, NULL, NULL);
	mutex_unlock(&fs_devices->device_list_mutex);

	if (!dev) {
		printk(KERN_WARNING
		       "btrfs: get dev_stats failed, device not found\n");
		return -ENODEV;
	} else if (!dev->dev_stats_valid) {
		printk(KERN_WARNING
		       "btrfs: get dev_stats failed, not yet valid\n");
		return -ENODEV;
	} else if (stats->flags & BTRFS_DEV_STATS_RESET) {
		for (i = 0; i < BTRFS_DEV_STAT_VALUES_MAX; i++) {
			if (stats->nr_items > i)
				stats->values[i] =
					btrfs_dev_stat_read_and_reset(dev, i);
			else
				btrfs_dev_stat_reset(dev, i);
		}
	} else {
		for (i = 0; i < BTRFS_DEV_STAT_VALUES_MAX; i++)
			if (stats->nr_items > i)
				stats->values[i] = btrfs_dev_stat_read(dev, i);
	}
	if (stats->nr_items > BTRFS_DEV_STAT_VALUES_MAX)
		stats->nr_items = BTRFS_DEV_STAT_VALUES_MAX;
	return 0;
}

int btrfs_scratch_superblock(struct btrfs_device *device)
{
	struct buffer_head *bh;
	struct btrfs_super_block *disk_super;

	bh = btrfs_read_dev_super(device->bdev);
	if (!bh)
		return -EINVAL;
	disk_super = (struct btrfs_super_block *)bh->b_data;

	memset(&disk_super->magic, 0, sizeof(disk_super->magic));
	set_buffer_dirty(bh);
	sync_dirty_buffer(bh);
	brelse(bh);

	return 0;
}<|MERGE_RESOLUTION|>--- conflicted
+++ resolved
@@ -3546,13 +3546,9 @@
 	{ 1, 1, 2, 2, 2, 2 /* raid1 */ },
 	{ 1, 2, 1, 1, 1, 2 /* dup */ },
 	{ 1, 1, 0, 2, 1, 1 /* raid0 */ },
-<<<<<<< HEAD
-	{ 1, 1, 0, 1, 1, 1 /* single */ },
+	{ 1, 1, 1, 1, 1, 1 /* single */ },
 	{ 1, 1, 0, 2, 1, 2 /* raid5 */ },
 	{ 1, 1, 0, 3, 1, 3 /* raid6 */ },
-=======
-	{ 1, 1, 1, 1, 1, 1 /* single */ },
->>>>>>> 1eafa6c7
 };
 
 static u32 find_raid56_stripe_len(u32 data_devices, u32 dev_stripe_target)
