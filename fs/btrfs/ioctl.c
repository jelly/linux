// SPDX-License-Identifier: GPL-2.0
/*
 * Copyright (C) 2007 Oracle.  All rights reserved.
 */

#include <linux/kernel.h>
#include <linux/bio.h>
#include <linux/file.h>
#include <linux/fs.h>
#include <linux/fsnotify.h>
#include <linux/pagemap.h>
#include <linux/highmem.h>
#include <linux/time.h>
#include <linux/string.h>
#include <linux/backing-dev.h>
#include <linux/mount.h>
#include <linux/namei.h>
#include <linux/writeback.h>
#include <linux/compat.h>
#include <linux/security.h>
#include <linux/xattr.h>
#include <linux/mm.h>
#include <linux/slab.h>
#include <linux/blkdev.h>
#include <linux/uuid.h>
#include <linux/btrfs.h>
#include <linux/uaccess.h>
#include <linux/iversion.h>
#include <linux/fileattr.h>
#include <linux/fsverity.h>
#include <linux/sched/xacct.h>
#include "ctree.h"
#include "disk-io.h"
#include "export.h"
#include "transaction.h"
#include "btrfs_inode.h"
#include "volumes.h"
#include "locking.h"
#include "backref.h"
#include "send.h"
#include "dev-replace.h"
#include "props.h"
#include "sysfs.h"
#include "qgroup.h"
#include "tree-log.h"
#include "compression.h"
#include "space-info.h"
#include "block-group.h"
#include "fs.h"
#include "accessors.h"
#include "extent-tree.h"
#include "root-tree.h"
#include "defrag.h"
#include "dir-item.h"
#include "uuid-tree.h"
#include "ioctl.h"
#include "file.h"
#include "scrub.h"
#include "super.h"

#ifdef CONFIG_64BIT
/* If we have a 32-bit userspace and 64-bit kernel, then the UAPI
 * structures are incorrect, as the timespec structure from userspace
 * is 4 bytes too small. We define these alternatives here to teach
 * the kernel about the 32-bit struct packing.
 */
struct btrfs_ioctl_timespec_32 {
	__u64 sec;
	__u32 nsec;
} __attribute__ ((__packed__));

struct btrfs_ioctl_received_subvol_args_32 {
	char	uuid[BTRFS_UUID_SIZE];	/* in */
	__u64	stransid;		/* in */
	__u64	rtransid;		/* out */
	struct btrfs_ioctl_timespec_32 stime; /* in */
	struct btrfs_ioctl_timespec_32 rtime; /* out */
	__u64	flags;			/* in */
	__u64	reserved[16];		/* in */
} __attribute__ ((__packed__));

#define BTRFS_IOC_SET_RECEIVED_SUBVOL_32 _IOWR(BTRFS_IOCTL_MAGIC, 37, \
				struct btrfs_ioctl_received_subvol_args_32)
#endif

#if defined(CONFIG_64BIT) && defined(CONFIG_COMPAT)
struct btrfs_ioctl_send_args_32 {
	__s64 send_fd;			/* in */
	__u64 clone_sources_count;	/* in */
	compat_uptr_t clone_sources;	/* in */
	__u64 parent_root;		/* in */
	__u64 flags;			/* in */
	__u32 version;			/* in */
	__u8  reserved[28];		/* in */
} __attribute__ ((__packed__));

#define BTRFS_IOC_SEND_32 _IOW(BTRFS_IOCTL_MAGIC, 38, \
			       struct btrfs_ioctl_send_args_32)

struct btrfs_ioctl_encoded_io_args_32 {
	compat_uptr_t iov;
	compat_ulong_t iovcnt;
	__s64 offset;
	__u64 flags;
	__u64 len;
	__u64 unencoded_len;
	__u64 unencoded_offset;
	__u32 compression;
	__u32 encryption;
	__u8 reserved[64];
};

#define BTRFS_IOC_ENCODED_READ_32 _IOR(BTRFS_IOCTL_MAGIC, 64, \
				       struct btrfs_ioctl_encoded_io_args_32)
#define BTRFS_IOC_ENCODED_WRITE_32 _IOW(BTRFS_IOCTL_MAGIC, 64, \
					struct btrfs_ioctl_encoded_io_args_32)
#endif

/* Mask out flags that are inappropriate for the given type of inode. */
static unsigned int btrfs_mask_fsflags_for_type(struct inode *inode,
		unsigned int flags)
{
	if (S_ISDIR(inode->i_mode))
		return flags;
	else if (S_ISREG(inode->i_mode))
		return flags & ~FS_DIRSYNC_FL;
	else
		return flags & (FS_NODUMP_FL | FS_NOATIME_FL);
}

/*
 * Export internal inode flags to the format expected by the FS_IOC_GETFLAGS
 * ioctl.
 */
static unsigned int btrfs_inode_flags_to_fsflags(struct btrfs_inode *binode)
{
	unsigned int iflags = 0;
	u32 flags = binode->flags;
	u32 ro_flags = binode->ro_flags;

	if (flags & BTRFS_INODE_SYNC)
		iflags |= FS_SYNC_FL;
	if (flags & BTRFS_INODE_IMMUTABLE)
		iflags |= FS_IMMUTABLE_FL;
	if (flags & BTRFS_INODE_APPEND)
		iflags |= FS_APPEND_FL;
	if (flags & BTRFS_INODE_NODUMP)
		iflags |= FS_NODUMP_FL;
	if (flags & BTRFS_INODE_NOATIME)
		iflags |= FS_NOATIME_FL;
	if (flags & BTRFS_INODE_DIRSYNC)
		iflags |= FS_DIRSYNC_FL;
	if (flags & BTRFS_INODE_NODATACOW)
		iflags |= FS_NOCOW_FL;
	if (ro_flags & BTRFS_INODE_RO_VERITY)
		iflags |= FS_VERITY_FL;

	if (flags & BTRFS_INODE_NOCOMPRESS)
		iflags |= FS_NOCOMP_FL;
	else if (flags & BTRFS_INODE_COMPRESS)
		iflags |= FS_COMPR_FL;

	return iflags;
}

/*
 * Update inode->i_flags based on the btrfs internal flags.
 */
void btrfs_sync_inode_flags_to_i_flags(struct inode *inode)
{
	struct btrfs_inode *binode = BTRFS_I(inode);
	unsigned int new_fl = 0;

	if (binode->flags & BTRFS_INODE_SYNC)
		new_fl |= S_SYNC;
	if (binode->flags & BTRFS_INODE_IMMUTABLE)
		new_fl |= S_IMMUTABLE;
	if (binode->flags & BTRFS_INODE_APPEND)
		new_fl |= S_APPEND;
	if (binode->flags & BTRFS_INODE_NOATIME)
		new_fl |= S_NOATIME;
	if (binode->flags & BTRFS_INODE_DIRSYNC)
		new_fl |= S_DIRSYNC;
	if (binode->ro_flags & BTRFS_INODE_RO_VERITY)
		new_fl |= S_VERITY;

	set_mask_bits(&inode->i_flags,
		      S_SYNC | S_APPEND | S_IMMUTABLE | S_NOATIME | S_DIRSYNC |
		      S_VERITY, new_fl);
}

/*
 * Check if @flags are a supported and valid set of FS_*_FL flags and that
 * the old and new flags are not conflicting
 */
static int check_fsflags(unsigned int old_flags, unsigned int flags)
{
	if (flags & ~(FS_IMMUTABLE_FL | FS_APPEND_FL | \
		      FS_NOATIME_FL | FS_NODUMP_FL | \
		      FS_SYNC_FL | FS_DIRSYNC_FL | \
		      FS_NOCOMP_FL | FS_COMPR_FL |
		      FS_NOCOW_FL))
		return -EOPNOTSUPP;

	/* COMPR and NOCOMP on new/old are valid */
	if ((flags & FS_NOCOMP_FL) && (flags & FS_COMPR_FL))
		return -EINVAL;

	if ((flags & FS_COMPR_FL) && (flags & FS_NOCOW_FL))
		return -EINVAL;

	/* NOCOW and compression options are mutually exclusive */
	if ((old_flags & FS_NOCOW_FL) && (flags & (FS_COMPR_FL | FS_NOCOMP_FL)))
		return -EINVAL;
	if ((flags & FS_NOCOW_FL) && (old_flags & (FS_COMPR_FL | FS_NOCOMP_FL)))
		return -EINVAL;

	return 0;
}

static int check_fsflags_compatible(struct btrfs_fs_info *fs_info,
				    unsigned int flags)
{
	if (btrfs_is_zoned(fs_info) && (flags & FS_NOCOW_FL))
		return -EPERM;

	return 0;
}

int btrfs_check_ioctl_vol_args_path(const struct btrfs_ioctl_vol_args *vol_args)
{
	if (memchr(vol_args->name, 0, sizeof(vol_args->name)) == NULL)
		return -ENAMETOOLONG;
	return 0;
}

static int btrfs_check_ioctl_vol_args2_subvol_name(const struct btrfs_ioctl_vol_args_v2 *vol_args2)
{
	if (memchr(vol_args2->name, 0, sizeof(vol_args2->name)) == NULL)
		return -ENAMETOOLONG;
	return 0;
}

/*
 * Set flags/xflags from the internal inode flags. The remaining items of
 * fsxattr are zeroed.
 */
int btrfs_fileattr_get(struct dentry *dentry, struct fileattr *fa)
{
	struct btrfs_inode *binode = BTRFS_I(d_inode(dentry));

	fileattr_fill_flags(fa, btrfs_inode_flags_to_fsflags(binode));
	return 0;
}

int btrfs_fileattr_set(struct mnt_idmap *idmap,
		       struct dentry *dentry, struct fileattr *fa)
{
	struct inode *inode = d_inode(dentry);
	struct btrfs_fs_info *fs_info = inode_to_fs_info(inode);
	struct btrfs_inode *binode = BTRFS_I(inode);
	struct btrfs_root *root = binode->root;
	struct btrfs_trans_handle *trans;
	unsigned int fsflags, old_fsflags;
	int ret;
	const char *comp = NULL;
	u32 binode_flags;

	if (btrfs_root_readonly(root))
		return -EROFS;

	if (fileattr_has_fsx(fa))
		return -EOPNOTSUPP;

	fsflags = btrfs_mask_fsflags_for_type(inode, fa->flags);
	old_fsflags = btrfs_inode_flags_to_fsflags(binode);
	ret = check_fsflags(old_fsflags, fsflags);
	if (ret)
		return ret;

	ret = check_fsflags_compatible(fs_info, fsflags);
	if (ret)
		return ret;

	binode_flags = binode->flags;
	if (fsflags & FS_SYNC_FL)
		binode_flags |= BTRFS_INODE_SYNC;
	else
		binode_flags &= ~BTRFS_INODE_SYNC;
	if (fsflags & FS_IMMUTABLE_FL)
		binode_flags |= BTRFS_INODE_IMMUTABLE;
	else
		binode_flags &= ~BTRFS_INODE_IMMUTABLE;
	if (fsflags & FS_APPEND_FL)
		binode_flags |= BTRFS_INODE_APPEND;
	else
		binode_flags &= ~BTRFS_INODE_APPEND;
	if (fsflags & FS_NODUMP_FL)
		binode_flags |= BTRFS_INODE_NODUMP;
	else
		binode_flags &= ~BTRFS_INODE_NODUMP;
	if (fsflags & FS_NOATIME_FL)
		binode_flags |= BTRFS_INODE_NOATIME;
	else
		binode_flags &= ~BTRFS_INODE_NOATIME;

	/* If coming from FS_IOC_FSSETXATTR then skip unconverted flags */
	if (!fa->flags_valid) {
		/* 1 item for the inode */
		trans = btrfs_start_transaction(root, 1);
		if (IS_ERR(trans))
			return PTR_ERR(trans);
		goto update_flags;
	}

	if (fsflags & FS_DIRSYNC_FL)
		binode_flags |= BTRFS_INODE_DIRSYNC;
	else
		binode_flags &= ~BTRFS_INODE_DIRSYNC;
	if (fsflags & FS_NOCOW_FL) {
		if (S_ISREG(inode->i_mode)) {
			/*
			 * It's safe to turn csums off here, no extents exist.
			 * Otherwise we want the flag to reflect the real COW
			 * status of the file and will not set it.
			 */
			if (inode->i_size == 0)
				binode_flags |= BTRFS_INODE_NODATACOW |
						BTRFS_INODE_NODATASUM;
		} else {
			binode_flags |= BTRFS_INODE_NODATACOW;
		}
	} else {
		/*
		 * Revert back under same assumptions as above
		 */
		if (S_ISREG(inode->i_mode)) {
			if (inode->i_size == 0)
				binode_flags &= ~(BTRFS_INODE_NODATACOW |
						  BTRFS_INODE_NODATASUM);
		} else {
			binode_flags &= ~BTRFS_INODE_NODATACOW;
		}
	}

	/*
	 * The COMPRESS flag can only be changed by users, while the NOCOMPRESS
	 * flag may be changed automatically if compression code won't make
	 * things smaller.
	 */
	if (fsflags & FS_NOCOMP_FL) {
		binode_flags &= ~BTRFS_INODE_COMPRESS;
		binode_flags |= BTRFS_INODE_NOCOMPRESS;
	} else if (fsflags & FS_COMPR_FL) {

		if (IS_SWAPFILE(inode))
			return -ETXTBSY;

		binode_flags |= BTRFS_INODE_COMPRESS;
		binode_flags &= ~BTRFS_INODE_NOCOMPRESS;

		comp = btrfs_compress_type2str(fs_info->compress_type);
		if (!comp || comp[0] == 0)
			comp = btrfs_compress_type2str(BTRFS_COMPRESS_ZLIB);
	} else {
		binode_flags &= ~(BTRFS_INODE_COMPRESS | BTRFS_INODE_NOCOMPRESS);
	}

	/*
	 * 1 for inode item
	 * 2 for properties
	 */
	trans = btrfs_start_transaction(root, 3);
	if (IS_ERR(trans))
		return PTR_ERR(trans);

	if (comp) {
		ret = btrfs_set_prop(trans, inode, "btrfs.compression", comp,
				     strlen(comp), 0);
		if (ret) {
			btrfs_abort_transaction(trans, ret);
			goto out_end_trans;
		}
	} else {
		ret = btrfs_set_prop(trans, inode, "btrfs.compression", NULL,
				     0, 0);
		if (ret && ret != -ENODATA) {
			btrfs_abort_transaction(trans, ret);
			goto out_end_trans;
		}
	}

update_flags:
	binode->flags = binode_flags;
	btrfs_sync_inode_flags_to_i_flags(inode);
	inode_inc_iversion(inode);
	inode_set_ctime_current(inode);
	ret = btrfs_update_inode(trans, BTRFS_I(inode));

 out_end_trans:
	btrfs_end_transaction(trans);
	return ret;
}

/*
 * Start exclusive operation @type, return true on success
 */
bool btrfs_exclop_start(struct btrfs_fs_info *fs_info,
			enum btrfs_exclusive_operation type)
{
	bool ret = false;

	spin_lock(&fs_info->super_lock);
	if (fs_info->exclusive_operation == BTRFS_EXCLOP_NONE) {
		fs_info->exclusive_operation = type;
		ret = true;
	}
	spin_unlock(&fs_info->super_lock);

	return ret;
}

/*
 * Conditionally allow to enter the exclusive operation in case it's compatible
 * with the running one.  This must be paired with btrfs_exclop_start_unlock and
 * btrfs_exclop_finish.
 *
 * Compatibility:
 * - the same type is already running
 * - when trying to add a device and balance has been paused
 * - not BTRFS_EXCLOP_NONE - this is intentionally incompatible and the caller
 *   must check the condition first that would allow none -> @type
 */
bool btrfs_exclop_start_try_lock(struct btrfs_fs_info *fs_info,
				 enum btrfs_exclusive_operation type)
{
	spin_lock(&fs_info->super_lock);
	if (fs_info->exclusive_operation == type ||
	    (fs_info->exclusive_operation == BTRFS_EXCLOP_BALANCE_PAUSED &&
	     type == BTRFS_EXCLOP_DEV_ADD))
		return true;

	spin_unlock(&fs_info->super_lock);
	return false;
}

void btrfs_exclop_start_unlock(struct btrfs_fs_info *fs_info)
{
	spin_unlock(&fs_info->super_lock);
}

void btrfs_exclop_finish(struct btrfs_fs_info *fs_info)
{
	spin_lock(&fs_info->super_lock);
	WRITE_ONCE(fs_info->exclusive_operation, BTRFS_EXCLOP_NONE);
	spin_unlock(&fs_info->super_lock);
	sysfs_notify(&fs_info->fs_devices->fsid_kobj, NULL, "exclusive_operation");
}

void btrfs_exclop_balance(struct btrfs_fs_info *fs_info,
			  enum btrfs_exclusive_operation op)
{
	switch (op) {
	case BTRFS_EXCLOP_BALANCE_PAUSED:
		spin_lock(&fs_info->super_lock);
		ASSERT(fs_info->exclusive_operation == BTRFS_EXCLOP_BALANCE ||
		       fs_info->exclusive_operation == BTRFS_EXCLOP_DEV_ADD ||
		       fs_info->exclusive_operation == BTRFS_EXCLOP_NONE ||
		       fs_info->exclusive_operation == BTRFS_EXCLOP_BALANCE_PAUSED);
		fs_info->exclusive_operation = BTRFS_EXCLOP_BALANCE_PAUSED;
		spin_unlock(&fs_info->super_lock);
		break;
	case BTRFS_EXCLOP_BALANCE:
		spin_lock(&fs_info->super_lock);
		ASSERT(fs_info->exclusive_operation == BTRFS_EXCLOP_BALANCE_PAUSED);
		fs_info->exclusive_operation = BTRFS_EXCLOP_BALANCE;
		spin_unlock(&fs_info->super_lock);
		break;
	default:
		btrfs_warn(fs_info,
			"invalid exclop balance operation %d requested", op);
	}
}

static int btrfs_ioctl_getversion(struct inode *inode, int __user *arg)
{
	return put_user(inode->i_generation, arg);
}

static noinline int btrfs_ioctl_fitrim(struct btrfs_fs_info *fs_info,
					void __user *arg)
{
	struct btrfs_device *device;
	struct fstrim_range range;
	u64 minlen = ULLONG_MAX;
	u64 num_devices = 0;
	int ret;

	if (!capable(CAP_SYS_ADMIN))
		return -EPERM;

	/*
	 * btrfs_trim_block_group() depends on space cache, which is not
	 * available in zoned filesystem. So, disallow fitrim on a zoned
	 * filesystem for now.
	 */
	if (btrfs_is_zoned(fs_info))
		return -EOPNOTSUPP;

	/*
	 * If the fs is mounted with nologreplay, which requires it to be
	 * mounted in RO mode as well, we can not allow discard on free space
	 * inside block groups, because log trees refer to extents that are not
	 * pinned in a block group's free space cache (pinning the extents is
	 * precisely the first phase of replaying a log tree).
	 */
	if (btrfs_test_opt(fs_info, NOLOGREPLAY))
		return -EROFS;

	rcu_read_lock();
	list_for_each_entry_rcu(device, &fs_info->fs_devices->devices,
				dev_list) {
		if (!device->bdev || !bdev_max_discard_sectors(device->bdev))
			continue;
		num_devices++;
		minlen = min_t(u64, bdev_discard_granularity(device->bdev),
				    minlen);
	}
	rcu_read_unlock();

	if (!num_devices)
		return -EOPNOTSUPP;
	if (copy_from_user(&range, arg, sizeof(range)))
		return -EFAULT;

	/*
	 * NOTE: Don't truncate the range using super->total_bytes.  Bytenr of
	 * block group is in the logical address space, which can be any
	 * sectorsize aligned bytenr in  the range [0, U64_MAX].
	 */
	if (range.len < fs_info->sectorsize)
		return -EINVAL;

	range.minlen = max(range.minlen, minlen);
	ret = btrfs_trim_fs(fs_info, &range);
	if (ret < 0)
		return ret;

	if (copy_to_user(arg, &range, sizeof(range)))
		return -EFAULT;

	return 0;
}

int __pure btrfs_is_empty_uuid(u8 *uuid)
{
	int i;

	for (i = 0; i < BTRFS_UUID_SIZE; i++) {
		if (uuid[i])
			return 0;
	}
	return 1;
}

/*
 * Calculate the number of transaction items to reserve for creating a subvolume
 * or snapshot, not including the inode, directory entries, or parent directory.
 */
static unsigned int create_subvol_num_items(struct btrfs_qgroup_inherit *inherit)
{
	/*
	 * 1 to add root block
	 * 1 to add root item
	 * 1 to add root ref
	 * 1 to add root backref
	 * 1 to add UUID item
	 * 1 to add qgroup info
	 * 1 to add qgroup limit
	 *
	 * Ideally the last two would only be accounted if qgroups are enabled,
	 * but that can change between now and the time we would insert them.
	 */
	unsigned int num_items = 7;

	if (inherit) {
		/* 2 to add qgroup relations for each inherited qgroup */
		num_items += 2 * inherit->num_qgroups;
	}
	return num_items;
}

static noinline int create_subvol(struct mnt_idmap *idmap,
				  struct inode *dir, struct dentry *dentry,
				  struct btrfs_qgroup_inherit *inherit)
{
	struct btrfs_fs_info *fs_info = inode_to_fs_info(dir);
	struct btrfs_trans_handle *trans;
	struct btrfs_key key;
	struct btrfs_root_item *root_item;
	struct btrfs_inode_item *inode_item;
	struct extent_buffer *leaf;
	struct btrfs_root *root = BTRFS_I(dir)->root;
	struct btrfs_root *new_root;
	struct btrfs_block_rsv block_rsv;
	struct timespec64 cur_time = current_time(dir);
	struct btrfs_new_inode_args new_inode_args = {
		.dir = dir,
		.dentry = dentry,
		.subvol = true,
	};
	unsigned int trans_num_items;
	int ret;
	dev_t anon_dev;
	u64 objectid;
	u64 qgroup_reserved = 0;

	root_item = kzalloc(sizeof(*root_item), GFP_KERNEL);
	if (!root_item)
		return -ENOMEM;

	ret = btrfs_get_free_objectid(fs_info->tree_root, &objectid);
	if (ret)
		goto out_root_item;

	/*
	 * Don't create subvolume whose level is not zero. Or qgroup will be
	 * screwed up since it assumes subvolume qgroup's level to be 0.
	 */
	if (btrfs_qgroup_level(objectid)) {
		ret = -ENOSPC;
		goto out_root_item;
	}

	ret = get_anon_bdev(&anon_dev);
	if (ret < 0)
		goto out_root_item;

	new_inode_args.inode = btrfs_new_subvol_inode(idmap, dir);
	if (!new_inode_args.inode) {
		ret = -ENOMEM;
		goto out_anon_dev;
	}
	ret = btrfs_new_inode_prepare(&new_inode_args, &trans_num_items);
	if (ret)
		goto out_inode;
	trans_num_items += create_subvol_num_items(inherit);

	btrfs_init_block_rsv(&block_rsv, BTRFS_BLOCK_RSV_TEMP);
	ret = btrfs_subvolume_reserve_metadata(root, &block_rsv,
					       trans_num_items, false);
	if (ret)
		goto out_new_inode_args;
	qgroup_reserved = block_rsv.qgroup_rsv_reserved;

	trans = btrfs_start_transaction(root, 0);
	if (IS_ERR(trans)) {
		ret = PTR_ERR(trans);
		goto out_release_rsv;
	}
	ret = btrfs_record_root_in_trans(trans, BTRFS_I(dir)->root);
	if (ret)
		goto out;
	btrfs_qgroup_convert_reserved_meta(root, qgroup_reserved);
	qgroup_reserved = 0;
	trans->block_rsv = &block_rsv;
	trans->bytes_reserved = block_rsv.size;
	/* Tree log can't currently deal with an inode which is a new root. */
	btrfs_set_log_full_commit(trans);

<<<<<<< HEAD
	ret = btrfs_qgroup_inherit(trans, 0, objectid, root->root_key.objectid, inherit);
=======
	ret = btrfs_qgroup_inherit(trans, 0, objectid, btrfs_root_id(root), inherit);
>>>>>>> 0c383648
	if (ret)
		goto out;

	leaf = btrfs_alloc_tree_block(trans, root, 0, objectid, NULL, 0, 0, 0,
				      0, BTRFS_NESTING_NORMAL);
	if (IS_ERR(leaf)) {
		ret = PTR_ERR(leaf);
		goto out;
	}

	btrfs_mark_buffer_dirty(trans, leaf);

	inode_item = &root_item->inode;
	btrfs_set_stack_inode_generation(inode_item, 1);
	btrfs_set_stack_inode_size(inode_item, 3);
	btrfs_set_stack_inode_nlink(inode_item, 1);
	btrfs_set_stack_inode_nbytes(inode_item,
				     fs_info->nodesize);
	btrfs_set_stack_inode_mode(inode_item, S_IFDIR | 0755);

	btrfs_set_root_flags(root_item, 0);
	btrfs_set_root_limit(root_item, 0);
	btrfs_set_stack_inode_flags(inode_item, BTRFS_INODE_ROOT_ITEM_INIT);

	btrfs_set_root_bytenr(root_item, leaf->start);
	btrfs_set_root_generation(root_item, trans->transid);
	btrfs_set_root_level(root_item, 0);
	btrfs_set_root_refs(root_item, 1);
	btrfs_set_root_used(root_item, leaf->len);
	btrfs_set_root_last_snapshot(root_item, 0);

	btrfs_set_root_generation_v2(root_item,
			btrfs_root_generation(root_item));
	generate_random_guid(root_item->uuid);
	btrfs_set_stack_timespec_sec(&root_item->otime, cur_time.tv_sec);
	btrfs_set_stack_timespec_nsec(&root_item->otime, cur_time.tv_nsec);
	root_item->ctime = root_item->otime;
	btrfs_set_root_ctransid(root_item, trans->transid);
	btrfs_set_root_otransid(root_item, trans->transid);

	btrfs_tree_unlock(leaf);

	btrfs_set_root_dirid(root_item, BTRFS_FIRST_FREE_OBJECTID);

	key.objectid = objectid;
	key.offset = 0;
	key.type = BTRFS_ROOT_ITEM_KEY;
	ret = btrfs_insert_root(trans, fs_info->tree_root, &key,
				root_item);
	if (ret) {
		/*
		 * Since we don't abort the transaction in this case, free the
		 * tree block so that we don't leak space and leave the
		 * filesystem in an inconsistent state (an extent item in the
		 * extent tree with a backreference for a root that does not
		 * exists).
		 */
		btrfs_tree_lock(leaf);
		btrfs_clear_buffer_dirty(trans, leaf);
		btrfs_tree_unlock(leaf);
		btrfs_free_tree_block(trans, objectid, leaf, 0, 1);
		free_extent_buffer(leaf);
		goto out;
	}

	free_extent_buffer(leaf);
	leaf = NULL;

	new_root = btrfs_get_new_fs_root(fs_info, objectid, &anon_dev);
	if (IS_ERR(new_root)) {
		ret = PTR_ERR(new_root);
		btrfs_abort_transaction(trans, ret);
		goto out;
	}
	/* anon_dev is owned by new_root now. */
	anon_dev = 0;
	BTRFS_I(new_inode_args.inode)->root = new_root;
	/* ... and new_root is owned by new_inode_args.inode now. */

	ret = btrfs_record_root_in_trans(trans, new_root);
	if (ret) {
		btrfs_abort_transaction(trans, ret);
		goto out;
	}

	ret = btrfs_uuid_tree_add(trans, root_item->uuid,
				  BTRFS_UUID_KEY_SUBVOL, objectid);
	if (ret) {
		btrfs_abort_transaction(trans, ret);
		goto out;
	}

	ret = btrfs_create_new_inode(trans, &new_inode_args);
	if (ret) {
		btrfs_abort_transaction(trans, ret);
		goto out;
	}

	d_instantiate_new(dentry, new_inode_args.inode);
	new_inode_args.inode = NULL;

out:
	trans->block_rsv = NULL;
	trans->bytes_reserved = 0;
	btrfs_end_transaction(trans);
out_release_rsv:
	btrfs_block_rsv_release(fs_info, &block_rsv, (u64)-1, NULL);
	if (qgroup_reserved)
		btrfs_qgroup_free_meta_prealloc(root, qgroup_reserved);
out_new_inode_args:
	btrfs_new_inode_args_destroy(&new_inode_args);
out_inode:
	iput(new_inode_args.inode);
out_anon_dev:
	if (anon_dev)
		free_anon_bdev(anon_dev);
out_root_item:
	kfree(root_item);
	return ret;
}

static int create_snapshot(struct btrfs_root *root, struct inode *dir,
			   struct dentry *dentry, bool readonly,
			   struct btrfs_qgroup_inherit *inherit)
{
	struct btrfs_fs_info *fs_info = inode_to_fs_info(dir);
	struct inode *inode;
	struct btrfs_pending_snapshot *pending_snapshot;
	unsigned int trans_num_items;
	struct btrfs_trans_handle *trans;
	struct btrfs_block_rsv *block_rsv;
	u64 qgroup_reserved = 0;
	int ret;

	/* We do not support snapshotting right now. */
	if (btrfs_fs_incompat(fs_info, EXTENT_TREE_V2)) {
		btrfs_warn(fs_info,
			   "extent tree v2 doesn't support snapshotting yet");
		return -EOPNOTSUPP;
	}

	if (btrfs_root_refs(&root->root_item) == 0)
		return -ENOENT;

	if (!test_bit(BTRFS_ROOT_SHAREABLE, &root->state))
		return -EINVAL;

	if (atomic_read(&root->nr_swapfiles)) {
		btrfs_warn(fs_info,
			   "cannot snapshot subvolume with active swapfile");
		return -ETXTBSY;
	}

	pending_snapshot = kzalloc(sizeof(*pending_snapshot), GFP_KERNEL);
	if (!pending_snapshot)
		return -ENOMEM;

	ret = get_anon_bdev(&pending_snapshot->anon_dev);
	if (ret < 0)
		goto free_pending;
	pending_snapshot->root_item = kzalloc(sizeof(struct btrfs_root_item),
			GFP_KERNEL);
	pending_snapshot->path = btrfs_alloc_path();
	if (!pending_snapshot->root_item || !pending_snapshot->path) {
		ret = -ENOMEM;
		goto free_pending;
	}

	block_rsv = &pending_snapshot->block_rsv;
	btrfs_init_block_rsv(block_rsv, BTRFS_BLOCK_RSV_TEMP);
	/*
	 * 1 to add dir item
	 * 1 to add dir index
	 * 1 to update parent inode item
	 */
	trans_num_items = create_subvol_num_items(inherit) + 3;
	ret = btrfs_subvolume_reserve_metadata(BTRFS_I(dir)->root, block_rsv,
					       trans_num_items, false);
	if (ret)
		goto free_pending;
	qgroup_reserved = block_rsv->qgroup_rsv_reserved;

	pending_snapshot->dentry = dentry;
	pending_snapshot->root = root;
	pending_snapshot->readonly = readonly;
	pending_snapshot->dir = dir;
	pending_snapshot->inherit = inherit;

	trans = btrfs_start_transaction(root, 0);
	if (IS_ERR(trans)) {
		ret = PTR_ERR(trans);
		goto fail;
	}
	ret = btrfs_record_root_in_trans(trans, BTRFS_I(dir)->root);
	if (ret) {
		btrfs_end_transaction(trans);
		goto fail;
	}
	btrfs_qgroup_convert_reserved_meta(root, qgroup_reserved);
	qgroup_reserved = 0;

	trans->pending_snapshot = pending_snapshot;

	ret = btrfs_commit_transaction(trans);
	if (ret)
		goto fail;

	ret = pending_snapshot->error;
	if (ret)
		goto fail;

	ret = btrfs_orphan_cleanup(pending_snapshot->snap);
	if (ret)
		goto fail;

	inode = btrfs_lookup_dentry(d_inode(dentry->d_parent), dentry);
	if (IS_ERR(inode)) {
		ret = PTR_ERR(inode);
		goto fail;
	}

	d_instantiate(dentry, inode);
	ret = 0;
	pending_snapshot->anon_dev = 0;
fail:
	/* Prevent double freeing of anon_dev */
	if (ret && pending_snapshot->snap)
		pending_snapshot->snap->anon_dev = 0;
	btrfs_put_root(pending_snapshot->snap);
	btrfs_block_rsv_release(fs_info, block_rsv, (u64)-1, NULL);
	if (qgroup_reserved)
		btrfs_qgroup_free_meta_prealloc(root, qgroup_reserved);
free_pending:
	if (pending_snapshot->anon_dev)
		free_anon_bdev(pending_snapshot->anon_dev);
	kfree(pending_snapshot->root_item);
	btrfs_free_path(pending_snapshot->path);
	kfree(pending_snapshot);

	return ret;
}

/*  copy of may_delete in fs/namei.c()
 *	Check whether we can remove a link victim from directory dir, check
 *  whether the type of victim is right.
 *  1. We can't do it if dir is read-only (done in permission())
 *  2. We should have write and exec permissions on dir
 *  3. We can't remove anything from append-only dir
 *  4. We can't do anything with immutable dir (done in permission())
 *  5. If the sticky bit on dir is set we should either
 *	a. be owner of dir, or
 *	b. be owner of victim, or
 *	c. have CAP_FOWNER capability
 *  6. If the victim is append-only or immutable we can't do anything with
 *     links pointing to it.
 *  7. If we were asked to remove a directory and victim isn't one - ENOTDIR.
 *  8. If we were asked to remove a non-directory and victim isn't one - EISDIR.
 *  9. We can't remove a root or mountpoint.
 * 10. We don't allow removal of NFS sillyrenamed files; it's handled by
 *     nfs_async_unlink().
 */

static int btrfs_may_delete(struct mnt_idmap *idmap,
			    struct inode *dir, struct dentry *victim, int isdir)
{
	int error;

	if (d_really_is_negative(victim))
		return -ENOENT;

	/* The @victim is not inside @dir. */
	if (d_inode(victim->d_parent) != dir)
		return -EINVAL;
	audit_inode_child(dir, victim, AUDIT_TYPE_CHILD_DELETE);

	error = inode_permission(idmap, dir, MAY_WRITE | MAY_EXEC);
	if (error)
		return error;
	if (IS_APPEND(dir))
		return -EPERM;
	if (check_sticky(idmap, dir, d_inode(victim)) ||
	    IS_APPEND(d_inode(victim)) || IS_IMMUTABLE(d_inode(victim)) ||
	    IS_SWAPFILE(d_inode(victim)))
		return -EPERM;
	if (isdir) {
		if (!d_is_dir(victim))
			return -ENOTDIR;
		if (IS_ROOT(victim))
			return -EBUSY;
	} else if (d_is_dir(victim))
		return -EISDIR;
	if (IS_DEADDIR(dir))
		return -ENOENT;
	if (victim->d_flags & DCACHE_NFSFS_RENAMED)
		return -EBUSY;
	return 0;
}

/* copy of may_create in fs/namei.c() */
static inline int btrfs_may_create(struct mnt_idmap *idmap,
				   struct inode *dir, struct dentry *child)
{
	if (d_really_is_positive(child))
		return -EEXIST;
	if (IS_DEADDIR(dir))
		return -ENOENT;
	if (!fsuidgid_has_mapping(dir->i_sb, idmap))
		return -EOVERFLOW;
	return inode_permission(idmap, dir, MAY_WRITE | MAY_EXEC);
}

/*
 * Create a new subvolume below @parent.  This is largely modeled after
 * sys_mkdirat and vfs_mkdir, but we only do a single component lookup
 * inside this filesystem so it's quite a bit simpler.
 */
static noinline int btrfs_mksubvol(const struct path *parent,
				   struct mnt_idmap *idmap,
				   const char *name, int namelen,
				   struct btrfs_root *snap_src,
				   bool readonly,
				   struct btrfs_qgroup_inherit *inherit)
{
	struct inode *dir = d_inode(parent->dentry);
	struct btrfs_fs_info *fs_info = inode_to_fs_info(dir);
	struct dentry *dentry;
	struct fscrypt_str name_str = FSTR_INIT((char *)name, namelen);
	int error;

	error = down_write_killable_nested(&dir->i_rwsem, I_MUTEX_PARENT);
	if (error == -EINTR)
		return error;

	dentry = lookup_one(idmap, name, parent->dentry, namelen);
	error = PTR_ERR(dentry);
	if (IS_ERR(dentry))
		goto out_unlock;

	error = btrfs_may_create(idmap, dir, dentry);
	if (error)
		goto out_dput;

	/*
	 * even if this name doesn't exist, we may get hash collisions.
	 * check for them now when we can safely fail
	 */
	error = btrfs_check_dir_item_collision(BTRFS_I(dir)->root,
					       dir->i_ino, &name_str);
	if (error)
		goto out_dput;

	down_read(&fs_info->subvol_sem);

	if (btrfs_root_refs(&BTRFS_I(dir)->root->root_item) == 0)
		goto out_up_read;

	if (snap_src)
		error = create_snapshot(snap_src, dir, dentry, readonly, inherit);
	else
		error = create_subvol(idmap, dir, dentry, inherit);

	if (!error)
		fsnotify_mkdir(dir, dentry);
out_up_read:
	up_read(&fs_info->subvol_sem);
out_dput:
	dput(dentry);
out_unlock:
	btrfs_inode_unlock(BTRFS_I(dir), 0);
	return error;
}

static noinline int btrfs_mksnapshot(const struct path *parent,
				   struct mnt_idmap *idmap,
				   const char *name, int namelen,
				   struct btrfs_root *root,
				   bool readonly,
				   struct btrfs_qgroup_inherit *inherit)
{
	int ret;
	bool snapshot_force_cow = false;

	/*
	 * Force new buffered writes to reserve space even when NOCOW is
	 * possible. This is to avoid later writeback (running dealloc) to
	 * fallback to COW mode and unexpectedly fail with ENOSPC.
	 */
	btrfs_drew_read_lock(&root->snapshot_lock);

	ret = btrfs_start_delalloc_snapshot(root, false);
	if (ret)
		goto out;

	/*
	 * All previous writes have started writeback in NOCOW mode, so now
	 * we force future writes to fallback to COW mode during snapshot
	 * creation.
	 */
	atomic_inc(&root->snapshot_force_cow);
	snapshot_force_cow = true;

	btrfs_wait_ordered_extents(root, U64_MAX, 0, (u64)-1);

	ret = btrfs_mksubvol(parent, idmap, name, namelen,
			     root, readonly, inherit);
out:
	if (snapshot_force_cow)
		atomic_dec(&root->snapshot_force_cow);
	btrfs_drew_read_unlock(&root->snapshot_lock);
	return ret;
}

/*
 * Try to start exclusive operation @type or cancel it if it's running.
 *
 * Return:
 *   0        - normal mode, newly claimed op started
 *  >0        - normal mode, something else is running,
 *              return BTRFS_ERROR_DEV_EXCL_RUN_IN_PROGRESS to user space
 * ECANCELED  - cancel mode, successful cancel
 * ENOTCONN   - cancel mode, operation not running anymore
 */
static int exclop_start_or_cancel_reloc(struct btrfs_fs_info *fs_info,
			enum btrfs_exclusive_operation type, bool cancel)
{
	if (!cancel) {
		/* Start normal op */
		if (!btrfs_exclop_start(fs_info, type))
			return BTRFS_ERROR_DEV_EXCL_RUN_IN_PROGRESS;
		/* Exclusive operation is now claimed */
		return 0;
	}

	/* Cancel running op */
	if (btrfs_exclop_start_try_lock(fs_info, type)) {
		/*
		 * This blocks any exclop finish from setting it to NONE, so we
		 * request cancellation. Either it runs and we will wait for it,
		 * or it has finished and no waiting will happen.
		 */
		atomic_inc(&fs_info->reloc_cancel_req);
		btrfs_exclop_start_unlock(fs_info);

		if (test_bit(BTRFS_FS_RELOC_RUNNING, &fs_info->flags))
			wait_on_bit(&fs_info->flags, BTRFS_FS_RELOC_RUNNING,
				    TASK_INTERRUPTIBLE);

		return -ECANCELED;
	}

	/* Something else is running or none */
	return -ENOTCONN;
}

static noinline int btrfs_ioctl_resize(struct file *file,
					void __user *arg)
{
	BTRFS_DEV_LOOKUP_ARGS(args);
	struct inode *inode = file_inode(file);
	struct btrfs_fs_info *fs_info = inode_to_fs_info(inode);
	u64 new_size;
	u64 old_size;
	u64 devid = 1;
	struct btrfs_root *root = BTRFS_I(inode)->root;
	struct btrfs_ioctl_vol_args *vol_args;
	struct btrfs_trans_handle *trans;
	struct btrfs_device *device = NULL;
	char *sizestr;
	char *retptr;
	char *devstr = NULL;
	int ret = 0;
	int mod = 0;
	bool cancel;

	if (!capable(CAP_SYS_ADMIN))
		return -EPERM;

	ret = mnt_want_write_file(file);
	if (ret)
		return ret;

	/*
	 * Read the arguments before checking exclusivity to be able to
	 * distinguish regular resize and cancel
	 */
	vol_args = memdup_user(arg, sizeof(*vol_args));
	if (IS_ERR(vol_args)) {
		ret = PTR_ERR(vol_args);
		goto out_drop;
	}
	ret = btrfs_check_ioctl_vol_args_path(vol_args);
	if (ret < 0)
		goto out_free;

	sizestr = vol_args->name;
	cancel = (strcmp("cancel", sizestr) == 0);
	ret = exclop_start_or_cancel_reloc(fs_info, BTRFS_EXCLOP_RESIZE, cancel);
	if (ret)
		goto out_free;
	/* Exclusive operation is now claimed */

	devstr = strchr(sizestr, ':');
	if (devstr) {
		sizestr = devstr + 1;
		*devstr = '\0';
		devstr = vol_args->name;
		ret = kstrtoull(devstr, 10, &devid);
		if (ret)
			goto out_finish;
		if (!devid) {
			ret = -EINVAL;
			goto out_finish;
		}
		btrfs_info(fs_info, "resizing devid %llu", devid);
	}

	args.devid = devid;
	device = btrfs_find_device(fs_info->fs_devices, &args);
	if (!device) {
		btrfs_info(fs_info, "resizer unable to find device %llu",
			   devid);
		ret = -ENODEV;
		goto out_finish;
	}

	if (!test_bit(BTRFS_DEV_STATE_WRITEABLE, &device->dev_state)) {
		btrfs_info(fs_info,
			   "resizer unable to apply on readonly device %llu",
		       devid);
		ret = -EPERM;
		goto out_finish;
	}

	if (!strcmp(sizestr, "max"))
		new_size = bdev_nr_bytes(device->bdev);
	else {
		if (sizestr[0] == '-') {
			mod = -1;
			sizestr++;
		} else if (sizestr[0] == '+') {
			mod = 1;
			sizestr++;
		}
		new_size = memparse(sizestr, &retptr);
		if (*retptr != '\0' || new_size == 0) {
			ret = -EINVAL;
			goto out_finish;
		}
	}

	if (test_bit(BTRFS_DEV_STATE_REPLACE_TGT, &device->dev_state)) {
		ret = -EPERM;
		goto out_finish;
	}

	old_size = btrfs_device_get_total_bytes(device);

	if (mod < 0) {
		if (new_size > old_size) {
			ret = -EINVAL;
			goto out_finish;
		}
		new_size = old_size - new_size;
	} else if (mod > 0) {
		if (new_size > ULLONG_MAX - old_size) {
			ret = -ERANGE;
			goto out_finish;
		}
		new_size = old_size + new_size;
	}

	if (new_size < SZ_256M) {
		ret = -EINVAL;
		goto out_finish;
	}
	if (new_size > bdev_nr_bytes(device->bdev)) {
		ret = -EFBIG;
		goto out_finish;
	}

	new_size = round_down(new_size, fs_info->sectorsize);

	if (new_size > old_size) {
		trans = btrfs_start_transaction(root, 0);
		if (IS_ERR(trans)) {
			ret = PTR_ERR(trans);
			goto out_finish;
		}
		ret = btrfs_grow_device(trans, device, new_size);
		btrfs_commit_transaction(trans);
	} else if (new_size < old_size) {
		ret = btrfs_shrink_device(device, new_size);
	} /* equal, nothing need to do */

	if (ret == 0 && new_size != old_size)
		btrfs_info_in_rcu(fs_info,
			"resize device %s (devid %llu) from %llu to %llu",
			btrfs_dev_name(device), device->devid,
			old_size, new_size);
out_finish:
	btrfs_exclop_finish(fs_info);
out_free:
	kfree(vol_args);
out_drop:
	mnt_drop_write_file(file);
	return ret;
}

static noinline int __btrfs_ioctl_snap_create(struct file *file,
				struct mnt_idmap *idmap,
				const char *name, unsigned long fd, int subvol,
				bool readonly,
				struct btrfs_qgroup_inherit *inherit)
{
	int namelen;
	int ret = 0;

	if (!S_ISDIR(file_inode(file)->i_mode))
		return -ENOTDIR;

	ret = mnt_want_write_file(file);
	if (ret)
		goto out;

	namelen = strlen(name);
	if (strchr(name, '/')) {
		ret = -EINVAL;
		goto out_drop_write;
	}

	if (name[0] == '.' &&
	   (namelen == 1 || (name[1] == '.' && namelen == 2))) {
		ret = -EEXIST;
		goto out_drop_write;
	}

	if (subvol) {
		ret = btrfs_mksubvol(&file->f_path, idmap, name,
				     namelen, NULL, readonly, inherit);
	} else {
		struct fd src = fdget(fd);
		struct inode *src_inode;
		if (!src.file) {
			ret = -EINVAL;
			goto out_drop_write;
		}

		src_inode = file_inode(src.file);
		if (src_inode->i_sb != file_inode(file)->i_sb) {
			btrfs_info(BTRFS_I(file_inode(file))->root->fs_info,
				   "Snapshot src from another FS");
			ret = -EXDEV;
		} else if (!inode_owner_or_capable(idmap, src_inode)) {
			/*
			 * Subvolume creation is not restricted, but snapshots
			 * are limited to own subvolumes only
			 */
			ret = -EPERM;
		} else if (btrfs_ino(BTRFS_I(src_inode)) != BTRFS_FIRST_FREE_OBJECTID) {
			/*
			 * Snapshots must be made with the src_inode referring
			 * to the subvolume inode, otherwise the permission
			 * checking above is useless because we may have
			 * permission on a lower directory but not the subvol
			 * itself.
			 */
			ret = -EINVAL;
		} else {
			ret = btrfs_mksnapshot(&file->f_path, idmap,
					       name, namelen,
					       BTRFS_I(src_inode)->root,
					       readonly, inherit);
		}
		fdput(src);
	}
out_drop_write:
	mnt_drop_write_file(file);
out:
	return ret;
}

static noinline int btrfs_ioctl_snap_create(struct file *file,
					    void __user *arg, int subvol)
{
	struct btrfs_ioctl_vol_args *vol_args;
	int ret;

	if (!S_ISDIR(file_inode(file)->i_mode))
		return -ENOTDIR;

	vol_args = memdup_user(arg, sizeof(*vol_args));
	if (IS_ERR(vol_args))
		return PTR_ERR(vol_args);
	ret = btrfs_check_ioctl_vol_args_path(vol_args);
	if (ret < 0)
		goto out;

	ret = __btrfs_ioctl_snap_create(file, file_mnt_idmap(file),
					vol_args->name, vol_args->fd, subvol,
					false, NULL);

out:
	kfree(vol_args);
	return ret;
}

static noinline int btrfs_ioctl_snap_create_v2(struct file *file,
					       void __user *arg, int subvol)
{
	struct btrfs_ioctl_vol_args_v2 *vol_args;
	int ret;
	bool readonly = false;
	struct btrfs_qgroup_inherit *inherit = NULL;

	if (!S_ISDIR(file_inode(file)->i_mode))
		return -ENOTDIR;

	vol_args = memdup_user(arg, sizeof(*vol_args));
	if (IS_ERR(vol_args))
		return PTR_ERR(vol_args);
	ret = btrfs_check_ioctl_vol_args2_subvol_name(vol_args);
	if (ret < 0)
		goto free_args;

	if (vol_args->flags & ~BTRFS_SUBVOL_CREATE_ARGS_MASK) {
		ret = -EOPNOTSUPP;
		goto free_args;
	}

	if (vol_args->flags & BTRFS_SUBVOL_RDONLY)
		readonly = true;
	if (vol_args->flags & BTRFS_SUBVOL_QGROUP_INHERIT) {
		struct btrfs_fs_info *fs_info = inode_to_fs_info(file_inode(file));

		if (vol_args->size < sizeof(*inherit) ||
		    vol_args->size > PAGE_SIZE) {
			ret = -EINVAL;
			goto free_args;
		}
		inherit = memdup_user(vol_args->qgroup_inherit, vol_args->size);
		if (IS_ERR(inherit)) {
			ret = PTR_ERR(inherit);
			goto free_args;
		}

		ret = btrfs_qgroup_check_inherit(fs_info, inherit, vol_args->size);
		if (ret < 0)
			goto free_inherit;
	}

	ret = __btrfs_ioctl_snap_create(file, file_mnt_idmap(file),
					vol_args->name, vol_args->fd, subvol,
					readonly, inherit);
	if (ret)
		goto free_inherit;
free_inherit:
	kfree(inherit);
free_args:
	kfree(vol_args);
	return ret;
}

static noinline int btrfs_ioctl_subvol_getflags(struct inode *inode,
						void __user *arg)
{
	struct btrfs_fs_info *fs_info = inode_to_fs_info(inode);
	struct btrfs_root *root = BTRFS_I(inode)->root;
	int ret = 0;
	u64 flags = 0;

	if (btrfs_ino(BTRFS_I(inode)) != BTRFS_FIRST_FREE_OBJECTID)
		return -EINVAL;

	down_read(&fs_info->subvol_sem);
	if (btrfs_root_readonly(root))
		flags |= BTRFS_SUBVOL_RDONLY;
	up_read(&fs_info->subvol_sem);

	if (copy_to_user(arg, &flags, sizeof(flags)))
		ret = -EFAULT;

	return ret;
}

static noinline int btrfs_ioctl_subvol_setflags(struct file *file,
					      void __user *arg)
{
	struct inode *inode = file_inode(file);
	struct btrfs_fs_info *fs_info = inode_to_fs_info(inode);
	struct btrfs_root *root = BTRFS_I(inode)->root;
	struct btrfs_trans_handle *trans;
	u64 root_flags;
	u64 flags;
	int ret = 0;

	if (!inode_owner_or_capable(file_mnt_idmap(file), inode))
		return -EPERM;

	ret = mnt_want_write_file(file);
	if (ret)
		goto out;

	if (btrfs_ino(BTRFS_I(inode)) != BTRFS_FIRST_FREE_OBJECTID) {
		ret = -EINVAL;
		goto out_drop_write;
	}

	if (copy_from_user(&flags, arg, sizeof(flags))) {
		ret = -EFAULT;
		goto out_drop_write;
	}

	if (flags & ~BTRFS_SUBVOL_RDONLY) {
		ret = -EOPNOTSUPP;
		goto out_drop_write;
	}

	down_write(&fs_info->subvol_sem);

	/* nothing to do */
	if (!!(flags & BTRFS_SUBVOL_RDONLY) == btrfs_root_readonly(root))
		goto out_drop_sem;

	root_flags = btrfs_root_flags(&root->root_item);
	if (flags & BTRFS_SUBVOL_RDONLY) {
		btrfs_set_root_flags(&root->root_item,
				     root_flags | BTRFS_ROOT_SUBVOL_RDONLY);
	} else {
		/*
		 * Block RO -> RW transition if this subvolume is involved in
		 * send
		 */
		spin_lock(&root->root_item_lock);
		if (root->send_in_progress == 0) {
			btrfs_set_root_flags(&root->root_item,
				     root_flags & ~BTRFS_ROOT_SUBVOL_RDONLY);
			spin_unlock(&root->root_item_lock);
		} else {
			spin_unlock(&root->root_item_lock);
			btrfs_warn(fs_info,
				   "Attempt to set subvolume %llu read-write during send",
				   btrfs_root_id(root));
			ret = -EPERM;
			goto out_drop_sem;
		}
	}

	trans = btrfs_start_transaction(root, 1);
	if (IS_ERR(trans)) {
		ret = PTR_ERR(trans);
		goto out_reset;
	}

	ret = btrfs_update_root(trans, fs_info->tree_root,
				&root->root_key, &root->root_item);
	if (ret < 0) {
		btrfs_end_transaction(trans);
		goto out_reset;
	}

	ret = btrfs_commit_transaction(trans);

out_reset:
	if (ret)
		btrfs_set_root_flags(&root->root_item, root_flags);
out_drop_sem:
	up_write(&fs_info->subvol_sem);
out_drop_write:
	mnt_drop_write_file(file);
out:
	return ret;
}

static noinline int key_in_sk(struct btrfs_key *key,
			      struct btrfs_ioctl_search_key *sk)
{
	struct btrfs_key test;
	int ret;

	test.objectid = sk->min_objectid;
	test.type = sk->min_type;
	test.offset = sk->min_offset;

	ret = btrfs_comp_cpu_keys(key, &test);
	if (ret < 0)
		return 0;

	test.objectid = sk->max_objectid;
	test.type = sk->max_type;
	test.offset = sk->max_offset;

	ret = btrfs_comp_cpu_keys(key, &test);
	if (ret > 0)
		return 0;
	return 1;
}

static noinline int copy_to_sk(struct btrfs_path *path,
			       struct btrfs_key *key,
			       struct btrfs_ioctl_search_key *sk,
			       u64 *buf_size,
			       char __user *ubuf,
			       unsigned long *sk_offset,
			       int *num_found)
{
	u64 found_transid;
	struct extent_buffer *leaf;
	struct btrfs_ioctl_search_header sh;
	struct btrfs_key test;
	unsigned long item_off;
	unsigned long item_len;
	int nritems;
	int i;
	int slot;
	int ret = 0;

	leaf = path->nodes[0];
	slot = path->slots[0];
	nritems = btrfs_header_nritems(leaf);

	if (btrfs_header_generation(leaf) > sk->max_transid) {
		i = nritems;
		goto advance_key;
	}
	found_transid = btrfs_header_generation(leaf);

	for (i = slot; i < nritems; i++) {
		item_off = btrfs_item_ptr_offset(leaf, i);
		item_len = btrfs_item_size(leaf, i);

		btrfs_item_key_to_cpu(leaf, key, i);
		if (!key_in_sk(key, sk))
			continue;

		if (sizeof(sh) + item_len > *buf_size) {
			if (*num_found) {
				ret = 1;
				goto out;
			}

			/*
			 * return one empty item back for v1, which does not
			 * handle -EOVERFLOW
			 */

			*buf_size = sizeof(sh) + item_len;
			item_len = 0;
			ret = -EOVERFLOW;
		}

		if (sizeof(sh) + item_len + *sk_offset > *buf_size) {
			ret = 1;
			goto out;
		}

		sh.objectid = key->objectid;
		sh.offset = key->offset;
		sh.type = key->type;
		sh.len = item_len;
		sh.transid = found_transid;

		/*
		 * Copy search result header. If we fault then loop again so we
		 * can fault in the pages and -EFAULT there if there's a
		 * problem. Otherwise we'll fault and then copy the buffer in
		 * properly this next time through
		 */
		if (copy_to_user_nofault(ubuf + *sk_offset, &sh, sizeof(sh))) {
			ret = 0;
			goto out;
		}

		*sk_offset += sizeof(sh);

		if (item_len) {
			char __user *up = ubuf + *sk_offset;
			/*
			 * Copy the item, same behavior as above, but reset the
			 * * sk_offset so we copy the full thing again.
			 */
			if (read_extent_buffer_to_user_nofault(leaf, up,
						item_off, item_len)) {
				ret = 0;
				*sk_offset -= sizeof(sh);
				goto out;
			}

			*sk_offset += item_len;
		}
		(*num_found)++;

		if (ret) /* -EOVERFLOW from above */
			goto out;

		if (*num_found >= sk->nr_items) {
			ret = 1;
			goto out;
		}
	}
advance_key:
	ret = 0;
	test.objectid = sk->max_objectid;
	test.type = sk->max_type;
	test.offset = sk->max_offset;
	if (btrfs_comp_cpu_keys(key, &test) >= 0)
		ret = 1;
	else if (key->offset < (u64)-1)
		key->offset++;
	else if (key->type < (u8)-1) {
		key->offset = 0;
		key->type++;
	} else if (key->objectid < (u64)-1) {
		key->offset = 0;
		key->type = 0;
		key->objectid++;
	} else
		ret = 1;
out:
	/*
	 *  0: all items from this leaf copied, continue with next
	 *  1: * more items can be copied, but unused buffer is too small
	 *     * all items were found
	 *     Either way, it will stops the loop which iterates to the next
	 *     leaf
	 *  -EOVERFLOW: item was to large for buffer
	 *  -EFAULT: could not copy extent buffer back to userspace
	 */
	return ret;
}

static noinline int search_ioctl(struct inode *inode,
				 struct btrfs_ioctl_search_key *sk,
				 u64 *buf_size,
				 char __user *ubuf)
{
	struct btrfs_fs_info *info = inode_to_fs_info(inode);
	struct btrfs_root *root;
	struct btrfs_key key;
	struct btrfs_path *path;
	int ret;
	int num_found = 0;
	unsigned long sk_offset = 0;

	if (*buf_size < sizeof(struct btrfs_ioctl_search_header)) {
		*buf_size = sizeof(struct btrfs_ioctl_search_header);
		return -EOVERFLOW;
	}

	path = btrfs_alloc_path();
	if (!path)
		return -ENOMEM;

	if (sk->tree_id == 0) {
		/* search the root of the inode that was passed */
		root = btrfs_grab_root(BTRFS_I(inode)->root);
	} else {
		root = btrfs_get_fs_root(info, sk->tree_id, true);
		if (IS_ERR(root)) {
			btrfs_free_path(path);
			return PTR_ERR(root);
		}
	}

	key.objectid = sk->min_objectid;
	key.type = sk->min_type;
	key.offset = sk->min_offset;

	while (1) {
		ret = -EFAULT;
		/*
		 * Ensure that the whole user buffer is faulted in at sub-page
		 * granularity, otherwise the loop may live-lock.
		 */
		if (fault_in_subpage_writeable(ubuf + sk_offset,
					       *buf_size - sk_offset))
			break;

		ret = btrfs_search_forward(root, &key, path, sk->min_transid);
		if (ret != 0) {
			if (ret > 0)
				ret = 0;
			goto err;
		}
		ret = copy_to_sk(path, &key, sk, buf_size, ubuf,
				 &sk_offset, &num_found);
		btrfs_release_path(path);
		if (ret)
			break;

	}
	if (ret > 0)
		ret = 0;
err:
	sk->nr_items = num_found;
	btrfs_put_root(root);
	btrfs_free_path(path);
	return ret;
}

static noinline int btrfs_ioctl_tree_search(struct inode *inode,
					    void __user *argp)
{
	struct btrfs_ioctl_search_args __user *uargs = argp;
	struct btrfs_ioctl_search_key sk;
	int ret;
	u64 buf_size;

	if (!capable(CAP_SYS_ADMIN))
		return -EPERM;

	if (copy_from_user(&sk, &uargs->key, sizeof(sk)))
		return -EFAULT;

	buf_size = sizeof(uargs->buf);

	ret = search_ioctl(inode, &sk, &buf_size, uargs->buf);

	/*
	 * In the origin implementation an overflow is handled by returning a
	 * search header with a len of zero, so reset ret.
	 */
	if (ret == -EOVERFLOW)
		ret = 0;

	if (ret == 0 && copy_to_user(&uargs->key, &sk, sizeof(sk)))
		ret = -EFAULT;
	return ret;
}

static noinline int btrfs_ioctl_tree_search_v2(struct inode *inode,
					       void __user *argp)
{
	struct btrfs_ioctl_search_args_v2 __user *uarg = argp;
	struct btrfs_ioctl_search_args_v2 args;
	int ret;
	u64 buf_size;
	const u64 buf_limit = SZ_16M;

	if (!capable(CAP_SYS_ADMIN))
		return -EPERM;

	/* copy search header and buffer size */
	if (copy_from_user(&args, uarg, sizeof(args)))
		return -EFAULT;

	buf_size = args.buf_size;

	/* limit result size to 16MB */
	if (buf_size > buf_limit)
		buf_size = buf_limit;

	ret = search_ioctl(inode, &args.key, &buf_size,
			   (char __user *)(&uarg->buf[0]));
	if (ret == 0 && copy_to_user(&uarg->key, &args.key, sizeof(args.key)))
		ret = -EFAULT;
	else if (ret == -EOVERFLOW &&
		copy_to_user(&uarg->buf_size, &buf_size, sizeof(buf_size)))
		ret = -EFAULT;

	return ret;
}

/*
 * Search INODE_REFs to identify path name of 'dirid' directory
 * in a 'tree_id' tree. and sets path name to 'name'.
 */
static noinline int btrfs_search_path_in_tree(struct btrfs_fs_info *info,
				u64 tree_id, u64 dirid, char *name)
{
	struct btrfs_root *root;
	struct btrfs_key key;
	char *ptr;
	int ret = -1;
	int slot;
	int len;
	int total_len = 0;
	struct btrfs_inode_ref *iref;
	struct extent_buffer *l;
	struct btrfs_path *path;

	if (dirid == BTRFS_FIRST_FREE_OBJECTID) {
		name[0]='\0';
		return 0;
	}

	path = btrfs_alloc_path();
	if (!path)
		return -ENOMEM;

	ptr = &name[BTRFS_INO_LOOKUP_PATH_MAX - 1];

	root = btrfs_get_fs_root(info, tree_id, true);
	if (IS_ERR(root)) {
		ret = PTR_ERR(root);
		root = NULL;
		goto out;
	}

	key.objectid = dirid;
	key.type = BTRFS_INODE_REF_KEY;
	key.offset = (u64)-1;

	while (1) {
		ret = btrfs_search_backwards(root, &key, path);
		if (ret < 0)
			goto out;
		else if (ret > 0) {
			ret = -ENOENT;
			goto out;
		}

		l = path->nodes[0];
		slot = path->slots[0];

		iref = btrfs_item_ptr(l, slot, struct btrfs_inode_ref);
		len = btrfs_inode_ref_name_len(l, iref);
		ptr -= len + 1;
		total_len += len + 1;
		if (ptr < name) {
			ret = -ENAMETOOLONG;
			goto out;
		}

		*(ptr + len) = '/';
		read_extent_buffer(l, ptr, (unsigned long)(iref + 1), len);

		if (key.offset == BTRFS_FIRST_FREE_OBJECTID)
			break;

		btrfs_release_path(path);
		key.objectid = key.offset;
		key.offset = (u64)-1;
		dirid = key.objectid;
	}
	memmove(name, ptr, total_len);
	name[total_len] = '\0';
	ret = 0;
out:
	btrfs_put_root(root);
	btrfs_free_path(path);
	return ret;
}

static int btrfs_search_path_in_tree_user(struct mnt_idmap *idmap,
				struct inode *inode,
				struct btrfs_ioctl_ino_lookup_user_args *args)
{
	struct btrfs_fs_info *fs_info = BTRFS_I(inode)->root->fs_info;
	struct super_block *sb = inode->i_sb;
	struct btrfs_key upper_limit = BTRFS_I(inode)->location;
	u64 treeid = btrfs_root_id(BTRFS_I(inode)->root);
	u64 dirid = args->dirid;
	unsigned long item_off;
	unsigned long item_len;
	struct btrfs_inode_ref *iref;
	struct btrfs_root_ref *rref;
	struct btrfs_root *root = NULL;
	struct btrfs_path *path;
	struct btrfs_key key, key2;
	struct extent_buffer *leaf;
	struct inode *temp_inode;
	char *ptr;
	int slot;
	int len;
	int total_len = 0;
	int ret;

	path = btrfs_alloc_path();
	if (!path)
		return -ENOMEM;

	/*
	 * If the bottom subvolume does not exist directly under upper_limit,
	 * construct the path in from the bottom up.
	 */
	if (dirid != upper_limit.objectid) {
		ptr = &args->path[BTRFS_INO_LOOKUP_USER_PATH_MAX - 1];

		root = btrfs_get_fs_root(fs_info, treeid, true);
		if (IS_ERR(root)) {
			ret = PTR_ERR(root);
			goto out;
		}

		key.objectid = dirid;
		key.type = BTRFS_INODE_REF_KEY;
		key.offset = (u64)-1;
		while (1) {
			ret = btrfs_search_backwards(root, &key, path);
			if (ret < 0)
				goto out_put;
			else if (ret > 0) {
				ret = -ENOENT;
				goto out_put;
			}

			leaf = path->nodes[0];
			slot = path->slots[0];

			iref = btrfs_item_ptr(leaf, slot, struct btrfs_inode_ref);
			len = btrfs_inode_ref_name_len(leaf, iref);
			ptr -= len + 1;
			total_len += len + 1;
			if (ptr < args->path) {
				ret = -ENAMETOOLONG;
				goto out_put;
			}

			*(ptr + len) = '/';
			read_extent_buffer(leaf, ptr,
					(unsigned long)(iref + 1), len);

			/* Check the read+exec permission of this directory */
			ret = btrfs_previous_item(root, path, dirid,
						  BTRFS_INODE_ITEM_KEY);
			if (ret < 0) {
				goto out_put;
			} else if (ret > 0) {
				ret = -ENOENT;
				goto out_put;
			}

			leaf = path->nodes[0];
			slot = path->slots[0];
			btrfs_item_key_to_cpu(leaf, &key2, slot);
			if (key2.objectid != dirid) {
				ret = -ENOENT;
				goto out_put;
			}

			/*
			 * We don't need the path anymore, so release it and
			 * avoid deadlocks and lockdep warnings in case
			 * btrfs_iget() needs to lookup the inode from its root
			 * btree and lock the same leaf.
			 */
			btrfs_release_path(path);
			temp_inode = btrfs_iget(sb, key2.objectid, root);
			if (IS_ERR(temp_inode)) {
				ret = PTR_ERR(temp_inode);
				goto out_put;
			}
			ret = inode_permission(idmap, temp_inode,
					       MAY_READ | MAY_EXEC);
			iput(temp_inode);
			if (ret) {
				ret = -EACCES;
				goto out_put;
			}

			if (key.offset == upper_limit.objectid)
				break;
			if (key.objectid == BTRFS_FIRST_FREE_OBJECTID) {
				ret = -EACCES;
				goto out_put;
			}

			key.objectid = key.offset;
			key.offset = (u64)-1;
			dirid = key.objectid;
		}

		memmove(args->path, ptr, total_len);
		args->path[total_len] = '\0';
		btrfs_put_root(root);
		root = NULL;
		btrfs_release_path(path);
	}

	/* Get the bottom subvolume's name from ROOT_REF */
	key.objectid = treeid;
	key.type = BTRFS_ROOT_REF_KEY;
	key.offset = args->treeid;
	ret = btrfs_search_slot(NULL, fs_info->tree_root, &key, path, 0, 0);
	if (ret < 0) {
		goto out;
	} else if (ret > 0) {
		ret = -ENOENT;
		goto out;
	}

	leaf = path->nodes[0];
	slot = path->slots[0];
	btrfs_item_key_to_cpu(leaf, &key, slot);

	item_off = btrfs_item_ptr_offset(leaf, slot);
	item_len = btrfs_item_size(leaf, slot);
	/* Check if dirid in ROOT_REF corresponds to passed dirid */
	rref = btrfs_item_ptr(leaf, slot, struct btrfs_root_ref);
	if (args->dirid != btrfs_root_ref_dirid(leaf, rref)) {
		ret = -EINVAL;
		goto out;
	}

	/* Copy subvolume's name */
	item_off += sizeof(struct btrfs_root_ref);
	item_len -= sizeof(struct btrfs_root_ref);
	read_extent_buffer(leaf, args->name, item_off, item_len);
	args->name[item_len] = 0;

out_put:
	btrfs_put_root(root);
out:
	btrfs_free_path(path);
	return ret;
}

static noinline int btrfs_ioctl_ino_lookup(struct btrfs_root *root,
					   void __user *argp)
{
	struct btrfs_ioctl_ino_lookup_args *args;
	int ret = 0;

	args = memdup_user(argp, sizeof(*args));
	if (IS_ERR(args))
		return PTR_ERR(args);

	/*
	 * Unprivileged query to obtain the containing subvolume root id. The
	 * path is reset so it's consistent with btrfs_search_path_in_tree.
	 */
	if (args->treeid == 0)
		args->treeid = btrfs_root_id(root);

	if (args->objectid == BTRFS_FIRST_FREE_OBJECTID) {
		args->name[0] = 0;
		goto out;
	}

	if (!capable(CAP_SYS_ADMIN)) {
		ret = -EPERM;
		goto out;
	}

	ret = btrfs_search_path_in_tree(root->fs_info,
					args->treeid, args->objectid,
					args->name);

out:
	if (ret == 0 && copy_to_user(argp, args, sizeof(*args)))
		ret = -EFAULT;

	kfree(args);
	return ret;
}

/*
 * Version of ino_lookup ioctl (unprivileged)
 *
 * The main differences from ino_lookup ioctl are:
 *
 *   1. Read + Exec permission will be checked using inode_permission() during
 *      path construction. -EACCES will be returned in case of failure.
 *   2. Path construction will be stopped at the inode number which corresponds
 *      to the fd with which this ioctl is called. If constructed path does not
 *      exist under fd's inode, -EACCES will be returned.
 *   3. The name of bottom subvolume is also searched and filled.
 */
static int btrfs_ioctl_ino_lookup_user(struct file *file, void __user *argp)
{
	struct btrfs_ioctl_ino_lookup_user_args *args;
	struct inode *inode;
	int ret;

	args = memdup_user(argp, sizeof(*args));
	if (IS_ERR(args))
		return PTR_ERR(args);

	inode = file_inode(file);

	if (args->dirid == BTRFS_FIRST_FREE_OBJECTID &&
	    BTRFS_I(inode)->location.objectid != BTRFS_FIRST_FREE_OBJECTID) {
		/*
		 * The subvolume does not exist under fd with which this is
		 * called
		 */
		kfree(args);
		return -EACCES;
	}

	ret = btrfs_search_path_in_tree_user(file_mnt_idmap(file), inode, args);

	if (ret == 0 && copy_to_user(argp, args, sizeof(*args)))
		ret = -EFAULT;

	kfree(args);
	return ret;
}

/* Get the subvolume information in BTRFS_ROOT_ITEM and BTRFS_ROOT_BACKREF */
static int btrfs_ioctl_get_subvol_info(struct inode *inode, void __user *argp)
{
	struct btrfs_ioctl_get_subvol_info_args *subvol_info;
	struct btrfs_fs_info *fs_info;
	struct btrfs_root *root;
	struct btrfs_path *path;
	struct btrfs_key key;
	struct btrfs_root_item *root_item;
	struct btrfs_root_ref *rref;
	struct extent_buffer *leaf;
	unsigned long item_off;
	unsigned long item_len;
	int slot;
	int ret = 0;

	path = btrfs_alloc_path();
	if (!path)
		return -ENOMEM;

	subvol_info = kzalloc(sizeof(*subvol_info), GFP_KERNEL);
	if (!subvol_info) {
		btrfs_free_path(path);
		return -ENOMEM;
	}

	fs_info = BTRFS_I(inode)->root->fs_info;

	/* Get root_item of inode's subvolume */
	key.objectid = btrfs_root_id(BTRFS_I(inode)->root);
	root = btrfs_get_fs_root(fs_info, key.objectid, true);
	if (IS_ERR(root)) {
		ret = PTR_ERR(root);
		goto out_free;
	}
	root_item = &root->root_item;

	subvol_info->treeid = key.objectid;

	subvol_info->generation = btrfs_root_generation(root_item);
	subvol_info->flags = btrfs_root_flags(root_item);

	memcpy(subvol_info->uuid, root_item->uuid, BTRFS_UUID_SIZE);
	memcpy(subvol_info->parent_uuid, root_item->parent_uuid,
						    BTRFS_UUID_SIZE);
	memcpy(subvol_info->received_uuid, root_item->received_uuid,
						    BTRFS_UUID_SIZE);

	subvol_info->ctransid = btrfs_root_ctransid(root_item);
	subvol_info->ctime.sec = btrfs_stack_timespec_sec(&root_item->ctime);
	subvol_info->ctime.nsec = btrfs_stack_timespec_nsec(&root_item->ctime);

	subvol_info->otransid = btrfs_root_otransid(root_item);
	subvol_info->otime.sec = btrfs_stack_timespec_sec(&root_item->otime);
	subvol_info->otime.nsec = btrfs_stack_timespec_nsec(&root_item->otime);

	subvol_info->stransid = btrfs_root_stransid(root_item);
	subvol_info->stime.sec = btrfs_stack_timespec_sec(&root_item->stime);
	subvol_info->stime.nsec = btrfs_stack_timespec_nsec(&root_item->stime);

	subvol_info->rtransid = btrfs_root_rtransid(root_item);
	subvol_info->rtime.sec = btrfs_stack_timespec_sec(&root_item->rtime);
	subvol_info->rtime.nsec = btrfs_stack_timespec_nsec(&root_item->rtime);

	if (key.objectid != BTRFS_FS_TREE_OBJECTID) {
		/* Search root tree for ROOT_BACKREF of this subvolume */
		key.type = BTRFS_ROOT_BACKREF_KEY;
		key.offset = 0;
		ret = btrfs_search_slot(NULL, fs_info->tree_root, &key, path, 0, 0);
		if (ret < 0) {
			goto out;
		} else if (path->slots[0] >=
			   btrfs_header_nritems(path->nodes[0])) {
			ret = btrfs_next_leaf(fs_info->tree_root, path);
			if (ret < 0) {
				goto out;
			} else if (ret > 0) {
				ret = -EUCLEAN;
				goto out;
			}
		}

		leaf = path->nodes[0];
		slot = path->slots[0];
		btrfs_item_key_to_cpu(leaf, &key, slot);
		if (key.objectid == subvol_info->treeid &&
		    key.type == BTRFS_ROOT_BACKREF_KEY) {
			subvol_info->parent_id = key.offset;

			rref = btrfs_item_ptr(leaf, slot, struct btrfs_root_ref);
			subvol_info->dirid = btrfs_root_ref_dirid(leaf, rref);

			item_off = btrfs_item_ptr_offset(leaf, slot)
					+ sizeof(struct btrfs_root_ref);
			item_len = btrfs_item_size(leaf, slot)
					- sizeof(struct btrfs_root_ref);
			read_extent_buffer(leaf, subvol_info->name,
					   item_off, item_len);
		} else {
			ret = -ENOENT;
			goto out;
		}
	}

	btrfs_free_path(path);
	path = NULL;
	if (copy_to_user(argp, subvol_info, sizeof(*subvol_info)))
		ret = -EFAULT;

out:
	btrfs_put_root(root);
out_free:
	btrfs_free_path(path);
	kfree(subvol_info);
	return ret;
}

/*
 * Return ROOT_REF information of the subvolume containing this inode
 * except the subvolume name.
 */
static int btrfs_ioctl_get_subvol_rootref(struct btrfs_root *root,
					  void __user *argp)
{
	struct btrfs_ioctl_get_subvol_rootref_args *rootrefs;
	struct btrfs_root_ref *rref;
	struct btrfs_path *path;
	struct btrfs_key key;
	struct extent_buffer *leaf;
	u64 objectid;
	int slot;
	int ret;
	u8 found;

	path = btrfs_alloc_path();
	if (!path)
		return -ENOMEM;

	rootrefs = memdup_user(argp, sizeof(*rootrefs));
	if (IS_ERR(rootrefs)) {
		btrfs_free_path(path);
		return PTR_ERR(rootrefs);
	}

	objectid = btrfs_root_id(root);
	key.objectid = objectid;
	key.type = BTRFS_ROOT_REF_KEY;
	key.offset = rootrefs->min_treeid;
	found = 0;

	root = root->fs_info->tree_root;
	ret = btrfs_search_slot(NULL, root, &key, path, 0, 0);
	if (ret < 0) {
		goto out;
	} else if (path->slots[0] >=
		   btrfs_header_nritems(path->nodes[0])) {
		ret = btrfs_next_leaf(root, path);
		if (ret < 0) {
			goto out;
		} else if (ret > 0) {
			ret = -EUCLEAN;
			goto out;
		}
	}
	while (1) {
		leaf = path->nodes[0];
		slot = path->slots[0];

		btrfs_item_key_to_cpu(leaf, &key, slot);
		if (key.objectid != objectid || key.type != BTRFS_ROOT_REF_KEY) {
			ret = 0;
			goto out;
		}

		if (found == BTRFS_MAX_ROOTREF_BUFFER_NUM) {
			ret = -EOVERFLOW;
			goto out;
		}

		rref = btrfs_item_ptr(leaf, slot, struct btrfs_root_ref);
		rootrefs->rootref[found].treeid = key.offset;
		rootrefs->rootref[found].dirid =
				  btrfs_root_ref_dirid(leaf, rref);
		found++;

		ret = btrfs_next_item(root, path);
		if (ret < 0) {
			goto out;
		} else if (ret > 0) {
			ret = -EUCLEAN;
			goto out;
		}
	}

out:
	btrfs_free_path(path);

	if (!ret || ret == -EOVERFLOW) {
		rootrefs->num_items = found;
		/* update min_treeid for next search */
		if (found)
			rootrefs->min_treeid =
				rootrefs->rootref[found - 1].treeid + 1;
		if (copy_to_user(argp, rootrefs, sizeof(*rootrefs)))
			ret = -EFAULT;
	}

	kfree(rootrefs);

	return ret;
}

static noinline int btrfs_ioctl_snap_destroy(struct file *file,
					     void __user *arg,
					     bool destroy_v2)
{
	struct dentry *parent = file->f_path.dentry;
	struct dentry *dentry;
	struct inode *dir = d_inode(parent);
	struct btrfs_fs_info *fs_info = inode_to_fs_info(dir);
	struct inode *inode;
	struct btrfs_root *root = BTRFS_I(dir)->root;
	struct btrfs_root *dest = NULL;
	struct btrfs_ioctl_vol_args *vol_args = NULL;
	struct btrfs_ioctl_vol_args_v2 *vol_args2 = NULL;
	struct mnt_idmap *idmap = file_mnt_idmap(file);
	char *subvol_name, *subvol_name_ptr = NULL;
	int subvol_namelen;
	int ret = 0;
	bool destroy_parent = false;

	/* We don't support snapshots with extent tree v2 yet. */
	if (btrfs_fs_incompat(fs_info, EXTENT_TREE_V2)) {
		btrfs_err(fs_info,
			  "extent tree v2 doesn't support snapshot deletion yet");
		return -EOPNOTSUPP;
	}

	if (destroy_v2) {
		vol_args2 = memdup_user(arg, sizeof(*vol_args2));
		if (IS_ERR(vol_args2))
			return PTR_ERR(vol_args2);

		if (vol_args2->flags & ~BTRFS_SUBVOL_DELETE_ARGS_MASK) {
			ret = -EOPNOTSUPP;
			goto out;
		}

		/*
		 * If SPEC_BY_ID is not set, we are looking for the subvolume by
		 * name, same as v1 currently does.
		 */
		if (!(vol_args2->flags & BTRFS_SUBVOL_SPEC_BY_ID)) {
<<<<<<< HEAD
			err = btrfs_check_ioctl_vol_args2_subvol_name(vol_args2);
			if (err < 0)
=======
			ret = btrfs_check_ioctl_vol_args2_subvol_name(vol_args2);
			if (ret < 0)
>>>>>>> 0c383648
				goto out;
			subvol_name = vol_args2->name;

			ret = mnt_want_write_file(file);
			if (ret)
				goto out;
		} else {
			struct inode *old_dir;

			if (vol_args2->subvolid < BTRFS_FIRST_FREE_OBJECTID) {
				ret = -EINVAL;
				goto out;
			}

			ret = mnt_want_write_file(file);
			if (ret)
				goto out;

			dentry = btrfs_get_dentry(fs_info->sb,
					BTRFS_FIRST_FREE_OBJECTID,
					vol_args2->subvolid, 0);
			if (IS_ERR(dentry)) {
				ret = PTR_ERR(dentry);
				goto out_drop_write;
			}

			/*
			 * Change the default parent since the subvolume being
			 * deleted can be outside of the current mount point.
			 */
			parent = btrfs_get_parent(dentry);

			/*
			 * At this point dentry->d_name can point to '/' if the
			 * subvolume we want to destroy is outsite of the
			 * current mount point, so we need to release the
			 * current dentry and execute the lookup to return a new
			 * one with ->d_name pointing to the
			 * <mount point>/subvol_name.
			 */
			dput(dentry);
			if (IS_ERR(parent)) {
				ret = PTR_ERR(parent);
				goto out_drop_write;
			}
			old_dir = dir;
			dir = d_inode(parent);

			/*
			 * If v2 was used with SPEC_BY_ID, a new parent was
			 * allocated since the subvolume can be outside of the
			 * current mount point. Later on we need to release this
			 * new parent dentry.
			 */
			destroy_parent = true;

			/*
			 * On idmapped mounts, deletion via subvolid is
			 * restricted to subvolumes that are immediate
			 * ancestors of the inode referenced by the file
			 * descriptor in the ioctl. Otherwise the idmapping
			 * could potentially be abused to delete subvolumes
			 * anywhere in the filesystem the user wouldn't be able
			 * to delete without an idmapped mount.
			 */
			if (old_dir != dir && idmap != &nop_mnt_idmap) {
				ret = -EOPNOTSUPP;
				goto free_parent;
			}

			subvol_name_ptr = btrfs_get_subvol_name_from_objectid(
						fs_info, vol_args2->subvolid);
			if (IS_ERR(subvol_name_ptr)) {
				ret = PTR_ERR(subvol_name_ptr);
				goto free_parent;
			}
			/* subvol_name_ptr is already nul terminated */
			subvol_name = (char *)kbasename(subvol_name_ptr);
		}
	} else {
		vol_args = memdup_user(arg, sizeof(*vol_args));
		if (IS_ERR(vol_args))
			return PTR_ERR(vol_args);

<<<<<<< HEAD
		err = btrfs_check_ioctl_vol_args_path(vol_args);
		if (err < 0)
=======
		ret = btrfs_check_ioctl_vol_args_path(vol_args);
		if (ret < 0)
>>>>>>> 0c383648
			goto out;

		subvol_name = vol_args->name;

		ret = mnt_want_write_file(file);
		if (ret)
			goto out;
	}

	subvol_namelen = strlen(subvol_name);

	if (strchr(subvol_name, '/') ||
	    strncmp(subvol_name, "..", subvol_namelen) == 0) {
		ret = -EINVAL;
		goto free_subvol_name;
	}

	if (!S_ISDIR(dir->i_mode)) {
		ret = -ENOTDIR;
		goto free_subvol_name;
	}

	ret = down_write_killable_nested(&dir->i_rwsem, I_MUTEX_PARENT);
	if (ret == -EINTR)
		goto free_subvol_name;
	dentry = lookup_one(idmap, subvol_name, parent, subvol_namelen);
	if (IS_ERR(dentry)) {
		ret = PTR_ERR(dentry);
		goto out_unlock_dir;
	}

	if (d_really_is_negative(dentry)) {
		ret = -ENOENT;
		goto out_dput;
	}

	inode = d_inode(dentry);
	dest = BTRFS_I(inode)->root;
	if (!capable(CAP_SYS_ADMIN)) {
		/*
		 * Regular user.  Only allow this with a special mount
		 * option, when the user has write+exec access to the
		 * subvol root, and when rmdir(2) would have been
		 * allowed.
		 *
		 * Note that this is _not_ check that the subvol is
		 * empty or doesn't contain data that we wouldn't
		 * otherwise be able to delete.
		 *
		 * Users who want to delete empty subvols should try
		 * rmdir(2).
		 */
		ret = -EPERM;
		if (!btrfs_test_opt(fs_info, USER_SUBVOL_RM_ALLOWED))
			goto out_dput;

		/*
		 * Do not allow deletion if the parent dir is the same
		 * as the dir to be deleted.  That means the ioctl
		 * must be called on the dentry referencing the root
		 * of the subvol, not a random directory contained
		 * within it.
		 */
		ret = -EINVAL;
		if (root == dest)
			goto out_dput;

		ret = inode_permission(idmap, inode, MAY_WRITE | MAY_EXEC);
		if (ret)
			goto out_dput;
	}

	/* check if subvolume may be deleted by a user */
	ret = btrfs_may_delete(idmap, dir, dentry, 1);
	if (ret)
		goto out_dput;

	if (btrfs_ino(BTRFS_I(inode)) != BTRFS_FIRST_FREE_OBJECTID) {
		ret = -EINVAL;
		goto out_dput;
	}

	btrfs_inode_lock(BTRFS_I(inode), 0);
	ret = btrfs_delete_subvolume(BTRFS_I(dir), dentry);
	btrfs_inode_unlock(BTRFS_I(inode), 0);
	if (!ret)
		d_delete_notify(dir, dentry);

out_dput:
	dput(dentry);
out_unlock_dir:
	btrfs_inode_unlock(BTRFS_I(dir), 0);
free_subvol_name:
	kfree(subvol_name_ptr);
free_parent:
	if (destroy_parent)
		dput(parent);
out_drop_write:
	mnt_drop_write_file(file);
out:
	kfree(vol_args2);
	kfree(vol_args);
	return ret;
}

static int btrfs_ioctl_defrag(struct file *file, void __user *argp)
{
	struct inode *inode = file_inode(file);
	struct btrfs_root *root = BTRFS_I(inode)->root;
	struct btrfs_ioctl_defrag_range_args range = {0};
	int ret;

	ret = mnt_want_write_file(file);
	if (ret)
		return ret;

	if (btrfs_root_readonly(root)) {
		ret = -EROFS;
		goto out;
	}

	switch (inode->i_mode & S_IFMT) {
	case S_IFDIR:
		if (!capable(CAP_SYS_ADMIN)) {
			ret = -EPERM;
			goto out;
		}
		ret = btrfs_defrag_root(root);
		break;
	case S_IFREG:
		/*
		 * Note that this does not check the file descriptor for write
		 * access. This prevents defragmenting executables that are
		 * running and allows defrag on files open in read-only mode.
		 */
		if (!capable(CAP_SYS_ADMIN) &&
		    inode_permission(&nop_mnt_idmap, inode, MAY_WRITE)) {
			ret = -EPERM;
			goto out;
		}

		if (argp) {
			if (copy_from_user(&range, argp, sizeof(range))) {
				ret = -EFAULT;
				goto out;
			}
			if (range.flags & ~BTRFS_DEFRAG_RANGE_FLAGS_SUPP) {
				ret = -EOPNOTSUPP;
				goto out;
			}
			/* compression requires us to start the IO */
			if ((range.flags & BTRFS_DEFRAG_RANGE_COMPRESS)) {
				range.flags |= BTRFS_DEFRAG_RANGE_START_IO;
				range.extent_thresh = (u32)-1;
			}
		} else {
			/* the rest are all set to zero by kzalloc */
			range.len = (u64)-1;
		}
		ret = btrfs_defrag_file(file_inode(file), &file->f_ra,
					&range, BTRFS_OLDEST_GENERATION, 0);
		if (ret > 0)
			ret = 0;
		break;
	default:
		ret = -EINVAL;
	}
out:
	mnt_drop_write_file(file);
	return ret;
}

static long btrfs_ioctl_add_dev(struct btrfs_fs_info *fs_info, void __user *arg)
{
	struct btrfs_ioctl_vol_args *vol_args;
	bool restore_op = false;
	int ret;

	if (!capable(CAP_SYS_ADMIN))
		return -EPERM;

	if (btrfs_fs_incompat(fs_info, EXTENT_TREE_V2)) {
		btrfs_err(fs_info, "device add not supported on extent tree v2 yet");
		return -EINVAL;
	}

	if (fs_info->fs_devices->temp_fsid) {
		btrfs_err(fs_info,
			  "device add not supported on cloned temp-fsid mount");
		return -EINVAL;
	}

	if (!btrfs_exclop_start(fs_info, BTRFS_EXCLOP_DEV_ADD)) {
		if (!btrfs_exclop_start_try_lock(fs_info, BTRFS_EXCLOP_DEV_ADD))
			return BTRFS_ERROR_DEV_EXCL_RUN_IN_PROGRESS;

		/*
		 * We can do the device add because we have a paused balanced,
		 * change the exclusive op type and remember we should bring
		 * back the paused balance
		 */
		fs_info->exclusive_operation = BTRFS_EXCLOP_DEV_ADD;
		btrfs_exclop_start_unlock(fs_info);
		restore_op = true;
	}

	vol_args = memdup_user(arg, sizeof(*vol_args));
	if (IS_ERR(vol_args)) {
		ret = PTR_ERR(vol_args);
		goto out;
	}

	ret = btrfs_check_ioctl_vol_args_path(vol_args);
	if (ret < 0)
		goto out_free;

	ret = btrfs_init_new_device(fs_info, vol_args->name);

	if (!ret)
		btrfs_info(fs_info, "disk added %s", vol_args->name);

out_free:
	kfree(vol_args);
out:
	if (restore_op)
		btrfs_exclop_balance(fs_info, BTRFS_EXCLOP_BALANCE_PAUSED);
	else
		btrfs_exclop_finish(fs_info);
	return ret;
}

static long btrfs_ioctl_rm_dev_v2(struct file *file, void __user *arg)
{
	BTRFS_DEV_LOOKUP_ARGS(args);
	struct inode *inode = file_inode(file);
	struct btrfs_fs_info *fs_info = inode_to_fs_info(inode);
	struct btrfs_ioctl_vol_args_v2 *vol_args;
	struct file *bdev_file = NULL;
	int ret;
	bool cancel = false;

	if (!capable(CAP_SYS_ADMIN))
		return -EPERM;

	vol_args = memdup_user(arg, sizeof(*vol_args));
	if (IS_ERR(vol_args))
		return PTR_ERR(vol_args);

	if (vol_args->flags & ~BTRFS_DEVICE_REMOVE_ARGS_MASK) {
		ret = -EOPNOTSUPP;
		goto out;
	}

	ret = btrfs_check_ioctl_vol_args2_subvol_name(vol_args);
	if (ret < 0)
		goto out;

	if (vol_args->flags & BTRFS_DEVICE_SPEC_BY_ID) {
		args.devid = vol_args->devid;
	} else if (!strcmp("cancel", vol_args->name)) {
		cancel = true;
	} else {
		ret = btrfs_get_dev_args_from_path(fs_info, &args, vol_args->name);
		if (ret)
			goto out;
	}

	ret = mnt_want_write_file(file);
	if (ret)
		goto out;

	ret = exclop_start_or_cancel_reloc(fs_info, BTRFS_EXCLOP_DEV_REMOVE,
					   cancel);
	if (ret)
		goto err_drop;

	/* Exclusive operation is now claimed */
	ret = btrfs_rm_device(fs_info, &args, &bdev_file);

	btrfs_exclop_finish(fs_info);

	if (!ret) {
		if (vol_args->flags & BTRFS_DEVICE_SPEC_BY_ID)
			btrfs_info(fs_info, "device deleted: id %llu",
					vol_args->devid);
		else
			btrfs_info(fs_info, "device deleted: %s",
					vol_args->name);
	}
err_drop:
	mnt_drop_write_file(file);
	if (bdev_file)
		fput(bdev_file);
out:
	btrfs_put_dev_args_from_path(&args);
	kfree(vol_args);
	return ret;
}

static long btrfs_ioctl_rm_dev(struct file *file, void __user *arg)
{
	BTRFS_DEV_LOOKUP_ARGS(args);
	struct inode *inode = file_inode(file);
	struct btrfs_fs_info *fs_info = inode_to_fs_info(inode);
	struct btrfs_ioctl_vol_args *vol_args;
	struct file *bdev_file = NULL;
	int ret;
	bool cancel = false;

	if (!capable(CAP_SYS_ADMIN))
		return -EPERM;

	vol_args = memdup_user(arg, sizeof(*vol_args));
	if (IS_ERR(vol_args))
		return PTR_ERR(vol_args);

	ret = btrfs_check_ioctl_vol_args_path(vol_args);
	if (ret < 0)
		goto out_free;

	if (!strcmp("cancel", vol_args->name)) {
		cancel = true;
	} else {
		ret = btrfs_get_dev_args_from_path(fs_info, &args, vol_args->name);
		if (ret)
			goto out;
	}

	ret = mnt_want_write_file(file);
	if (ret)
		goto out;

	ret = exclop_start_or_cancel_reloc(fs_info, BTRFS_EXCLOP_DEV_REMOVE,
					   cancel);
	if (ret == 0) {
		ret = btrfs_rm_device(fs_info, &args, &bdev_file);
		if (!ret)
			btrfs_info(fs_info, "disk deleted %s", vol_args->name);
		btrfs_exclop_finish(fs_info);
	}

	mnt_drop_write_file(file);
	if (bdev_file)
		fput(bdev_file);
out:
	btrfs_put_dev_args_from_path(&args);
out_free:
	kfree(vol_args);
	return ret;
}

static long btrfs_ioctl_fs_info(struct btrfs_fs_info *fs_info,
				void __user *arg)
{
	struct btrfs_ioctl_fs_info_args *fi_args;
	struct btrfs_device *device;
	struct btrfs_fs_devices *fs_devices = fs_info->fs_devices;
	u64 flags_in;
	int ret = 0;

	fi_args = memdup_user(arg, sizeof(*fi_args));
	if (IS_ERR(fi_args))
		return PTR_ERR(fi_args);

	flags_in = fi_args->flags;
	memset(fi_args, 0, sizeof(*fi_args));

	rcu_read_lock();
	fi_args->num_devices = fs_devices->num_devices;

	list_for_each_entry_rcu(device, &fs_devices->devices, dev_list) {
		if (device->devid > fi_args->max_id)
			fi_args->max_id = device->devid;
	}
	rcu_read_unlock();

	memcpy(&fi_args->fsid, fs_devices->fsid, sizeof(fi_args->fsid));
	fi_args->nodesize = fs_info->nodesize;
	fi_args->sectorsize = fs_info->sectorsize;
	fi_args->clone_alignment = fs_info->sectorsize;

	if (flags_in & BTRFS_FS_INFO_FLAG_CSUM_INFO) {
		fi_args->csum_type = btrfs_super_csum_type(fs_info->super_copy);
		fi_args->csum_size = btrfs_super_csum_size(fs_info->super_copy);
		fi_args->flags |= BTRFS_FS_INFO_FLAG_CSUM_INFO;
	}

	if (flags_in & BTRFS_FS_INFO_FLAG_GENERATION) {
		fi_args->generation = btrfs_get_fs_generation(fs_info);
		fi_args->flags |= BTRFS_FS_INFO_FLAG_GENERATION;
	}

	if (flags_in & BTRFS_FS_INFO_FLAG_METADATA_UUID) {
		memcpy(&fi_args->metadata_uuid, fs_devices->metadata_uuid,
		       sizeof(fi_args->metadata_uuid));
		fi_args->flags |= BTRFS_FS_INFO_FLAG_METADATA_UUID;
	}

	if (copy_to_user(arg, fi_args, sizeof(*fi_args)))
		ret = -EFAULT;

	kfree(fi_args);
	return ret;
}

static long btrfs_ioctl_dev_info(struct btrfs_fs_info *fs_info,
				 void __user *arg)
{
	BTRFS_DEV_LOOKUP_ARGS(args);
	struct btrfs_ioctl_dev_info_args *di_args;
	struct btrfs_device *dev;
	int ret = 0;

	di_args = memdup_user(arg, sizeof(*di_args));
	if (IS_ERR(di_args))
		return PTR_ERR(di_args);

	args.devid = di_args->devid;
	if (!btrfs_is_empty_uuid(di_args->uuid))
		args.uuid = di_args->uuid;

	rcu_read_lock();
	dev = btrfs_find_device(fs_info->fs_devices, &args);
	if (!dev) {
		ret = -ENODEV;
		goto out;
	}

	di_args->devid = dev->devid;
	di_args->bytes_used = btrfs_device_get_bytes_used(dev);
	di_args->total_bytes = btrfs_device_get_total_bytes(dev);
	memcpy(di_args->uuid, dev->uuid, sizeof(di_args->uuid));
	memcpy(di_args->fsid, dev->fs_devices->fsid, BTRFS_UUID_SIZE);
	if (dev->name)
		strscpy(di_args->path, btrfs_dev_name(dev), sizeof(di_args->path));
	else
		di_args->path[0] = '\0';

out:
	rcu_read_unlock();
	if (ret == 0 && copy_to_user(arg, di_args, sizeof(*di_args)))
		ret = -EFAULT;

	kfree(di_args);
	return ret;
}

static long btrfs_ioctl_default_subvol(struct file *file, void __user *argp)
{
	struct inode *inode = file_inode(file);
	struct btrfs_fs_info *fs_info = inode_to_fs_info(inode);
	struct btrfs_root *root = BTRFS_I(inode)->root;
	struct btrfs_root *new_root;
	struct btrfs_dir_item *di;
	struct btrfs_trans_handle *trans;
	struct btrfs_path *path = NULL;
	struct btrfs_disk_key disk_key;
	struct fscrypt_str name = FSTR_INIT("default", 7);
	u64 objectid = 0;
	u64 dir_id;
	int ret;

	if (!capable(CAP_SYS_ADMIN))
		return -EPERM;

	ret = mnt_want_write_file(file);
	if (ret)
		return ret;

	if (copy_from_user(&objectid, argp, sizeof(objectid))) {
		ret = -EFAULT;
		goto out;
	}

	if (!objectid)
		objectid = BTRFS_FS_TREE_OBJECTID;

	new_root = btrfs_get_fs_root(fs_info, objectid, true);
	if (IS_ERR(new_root)) {
		ret = PTR_ERR(new_root);
		goto out;
	}
	if (!is_fstree(btrfs_root_id(new_root))) {
		ret = -ENOENT;
		goto out_free;
	}

	path = btrfs_alloc_path();
	if (!path) {
		ret = -ENOMEM;
		goto out_free;
	}

	trans = btrfs_start_transaction(root, 1);
	if (IS_ERR(trans)) {
		ret = PTR_ERR(trans);
		goto out_free;
	}

	dir_id = btrfs_super_root_dir(fs_info->super_copy);
	di = btrfs_lookup_dir_item(trans, fs_info->tree_root, path,
				   dir_id, &name, 1);
	if (IS_ERR_OR_NULL(di)) {
		btrfs_release_path(path);
		btrfs_end_transaction(trans);
		btrfs_err(fs_info,
			  "Umm, you don't have the default diritem, this isn't going to work");
		ret = -ENOENT;
		goto out_free;
	}

	btrfs_cpu_key_to_disk(&disk_key, &new_root->root_key);
	btrfs_set_dir_item_key(path->nodes[0], di, &disk_key);
	btrfs_mark_buffer_dirty(trans, path->nodes[0]);
	btrfs_release_path(path);

	btrfs_set_fs_incompat(fs_info, DEFAULT_SUBVOL);
	btrfs_end_transaction(trans);
out_free:
	btrfs_put_root(new_root);
	btrfs_free_path(path);
out:
	mnt_drop_write_file(file);
	return ret;
}

static void get_block_group_info(struct list_head *groups_list,
				 struct btrfs_ioctl_space_info *space)
{
	struct btrfs_block_group *block_group;

	space->total_bytes = 0;
	space->used_bytes = 0;
	space->flags = 0;
	list_for_each_entry(block_group, groups_list, list) {
		space->flags = block_group->flags;
		space->total_bytes += block_group->length;
		space->used_bytes += block_group->used;
	}
}

static long btrfs_ioctl_space_info(struct btrfs_fs_info *fs_info,
				   void __user *arg)
{
	struct btrfs_ioctl_space_args space_args = { 0 };
	struct btrfs_ioctl_space_info space;
	struct btrfs_ioctl_space_info *dest;
	struct btrfs_ioctl_space_info *dest_orig;
	struct btrfs_ioctl_space_info __user *user_dest;
	struct btrfs_space_info *info;
	static const u64 types[] = {
		BTRFS_BLOCK_GROUP_DATA,
		BTRFS_BLOCK_GROUP_SYSTEM,
		BTRFS_BLOCK_GROUP_METADATA,
		BTRFS_BLOCK_GROUP_DATA | BTRFS_BLOCK_GROUP_METADATA
	};
	int num_types = 4;
	int alloc_size;
	int ret = 0;
	u64 slot_count = 0;
	int i, c;

	if (copy_from_user(&space_args,
			   (struct btrfs_ioctl_space_args __user *)arg,
			   sizeof(space_args)))
		return -EFAULT;

	for (i = 0; i < num_types; i++) {
		struct btrfs_space_info *tmp;

		info = NULL;
		list_for_each_entry(tmp, &fs_info->space_info, list) {
			if (tmp->flags == types[i]) {
				info = tmp;
				break;
			}
		}

		if (!info)
			continue;

		down_read(&info->groups_sem);
		for (c = 0; c < BTRFS_NR_RAID_TYPES; c++) {
			if (!list_empty(&info->block_groups[c]))
				slot_count++;
		}
		up_read(&info->groups_sem);
	}

	/*
	 * Global block reserve, exported as a space_info
	 */
	slot_count++;

	/* space_slots == 0 means they are asking for a count */
	if (space_args.space_slots == 0) {
		space_args.total_spaces = slot_count;
		goto out;
	}

	slot_count = min_t(u64, space_args.space_slots, slot_count);

	alloc_size = sizeof(*dest) * slot_count;

	/* we generally have at most 6 or so space infos, one for each raid
	 * level.  So, a whole page should be more than enough for everyone
	 */
	if (alloc_size > PAGE_SIZE)
		return -ENOMEM;

	space_args.total_spaces = 0;
	dest = kmalloc(alloc_size, GFP_KERNEL);
	if (!dest)
		return -ENOMEM;
	dest_orig = dest;

	/* now we have a buffer to copy into */
	for (i = 0; i < num_types; i++) {
		struct btrfs_space_info *tmp;

		if (!slot_count)
			break;

		info = NULL;
		list_for_each_entry(tmp, &fs_info->space_info, list) {
			if (tmp->flags == types[i]) {
				info = tmp;
				break;
			}
		}

		if (!info)
			continue;
		down_read(&info->groups_sem);
		for (c = 0; c < BTRFS_NR_RAID_TYPES; c++) {
			if (!list_empty(&info->block_groups[c])) {
				get_block_group_info(&info->block_groups[c],
						     &space);
				memcpy(dest, &space, sizeof(space));
				dest++;
				space_args.total_spaces++;
				slot_count--;
			}
			if (!slot_count)
				break;
		}
		up_read(&info->groups_sem);
	}

	/*
	 * Add global block reserve
	 */
	if (slot_count) {
		struct btrfs_block_rsv *block_rsv = &fs_info->global_block_rsv;

		spin_lock(&block_rsv->lock);
		space.total_bytes = block_rsv->size;
		space.used_bytes = block_rsv->size - block_rsv->reserved;
		spin_unlock(&block_rsv->lock);
		space.flags = BTRFS_SPACE_INFO_GLOBAL_RSV;
		memcpy(dest, &space, sizeof(space));
		space_args.total_spaces++;
	}

	user_dest = (struct btrfs_ioctl_space_info __user *)
		(arg + sizeof(struct btrfs_ioctl_space_args));

	if (copy_to_user(user_dest, dest_orig, alloc_size))
		ret = -EFAULT;

	kfree(dest_orig);
out:
	if (ret == 0 && copy_to_user(arg, &space_args, sizeof(space_args)))
		ret = -EFAULT;

	return ret;
}

static noinline long btrfs_ioctl_start_sync(struct btrfs_root *root,
					    void __user *argp)
{
	struct btrfs_trans_handle *trans;
	u64 transid;

	/*
	 * Start orphan cleanup here for the given root in case it hasn't been
	 * started already by other means. Errors are handled in the other
	 * functions during transaction commit.
	 */
	btrfs_orphan_cleanup(root);

	trans = btrfs_attach_transaction_barrier(root);
	if (IS_ERR(trans)) {
		if (PTR_ERR(trans) != -ENOENT)
			return PTR_ERR(trans);

		/* No running transaction, don't bother */
		transid = btrfs_get_last_trans_committed(root->fs_info);
		goto out;
	}
	transid = trans->transid;
	btrfs_commit_transaction_async(trans);
out:
	if (argp)
		if (copy_to_user(argp, &transid, sizeof(transid)))
			return -EFAULT;
	return 0;
}

static noinline long btrfs_ioctl_wait_sync(struct btrfs_fs_info *fs_info,
					   void __user *argp)
{
	/* By default wait for the current transaction. */
	u64 transid = 0;

	if (argp)
		if (copy_from_user(&transid, argp, sizeof(transid)))
			return -EFAULT;

	return btrfs_wait_for_commit(fs_info, transid);
}

static long btrfs_ioctl_scrub(struct file *file, void __user *arg)
{
	struct btrfs_fs_info *fs_info = inode_to_fs_info(file_inode(file));
	struct btrfs_ioctl_scrub_args *sa;
	int ret;

	if (!capable(CAP_SYS_ADMIN))
		return -EPERM;

	if (btrfs_fs_incompat(fs_info, EXTENT_TREE_V2)) {
		btrfs_err(fs_info, "scrub is not supported on extent tree v2 yet");
		return -EINVAL;
	}

	sa = memdup_user(arg, sizeof(*sa));
	if (IS_ERR(sa))
		return PTR_ERR(sa);

	if (sa->flags & ~BTRFS_SCRUB_SUPPORTED_FLAGS) {
		ret = -EOPNOTSUPP;
		goto out;
	}

	if (!(sa->flags & BTRFS_SCRUB_READONLY)) {
		ret = mnt_want_write_file(file);
		if (ret)
			goto out;
	}

	ret = btrfs_scrub_dev(fs_info, sa->devid, sa->start, sa->end,
			      &sa->progress, sa->flags & BTRFS_SCRUB_READONLY,
			      0);

	/*
	 * Copy scrub args to user space even if btrfs_scrub_dev() returned an
	 * error. This is important as it allows user space to know how much
	 * progress scrub has done. For example, if scrub is canceled we get
	 * -ECANCELED from btrfs_scrub_dev() and return that error back to user
	 * space. Later user space can inspect the progress from the structure
	 * btrfs_ioctl_scrub_args and resume scrub from where it left off
	 * previously (btrfs-progs does this).
	 * If we fail to copy the btrfs_ioctl_scrub_args structure to user space
	 * then return -EFAULT to signal the structure was not copied or it may
	 * be corrupt and unreliable due to a partial copy.
	 */
	if (copy_to_user(arg, sa, sizeof(*sa)))
		ret = -EFAULT;

	if (!(sa->flags & BTRFS_SCRUB_READONLY))
		mnt_drop_write_file(file);
out:
	kfree(sa);
	return ret;
}

static long btrfs_ioctl_scrub_cancel(struct btrfs_fs_info *fs_info)
{
	if (!capable(CAP_SYS_ADMIN))
		return -EPERM;

	return btrfs_scrub_cancel(fs_info);
}

static long btrfs_ioctl_scrub_progress(struct btrfs_fs_info *fs_info,
				       void __user *arg)
{
	struct btrfs_ioctl_scrub_args *sa;
	int ret;

	if (!capable(CAP_SYS_ADMIN))
		return -EPERM;

	sa = memdup_user(arg, sizeof(*sa));
	if (IS_ERR(sa))
		return PTR_ERR(sa);

	ret = btrfs_scrub_progress(fs_info, sa->devid, &sa->progress);

	if (ret == 0 && copy_to_user(arg, sa, sizeof(*sa)))
		ret = -EFAULT;

	kfree(sa);
	return ret;
}

static long btrfs_ioctl_get_dev_stats(struct btrfs_fs_info *fs_info,
				      void __user *arg)
{
	struct btrfs_ioctl_get_dev_stats *sa;
	int ret;

	sa = memdup_user(arg, sizeof(*sa));
	if (IS_ERR(sa))
		return PTR_ERR(sa);

	if ((sa->flags & BTRFS_DEV_STATS_RESET) && !capable(CAP_SYS_ADMIN)) {
		kfree(sa);
		return -EPERM;
	}

	ret = btrfs_get_dev_stats(fs_info, sa);

	if (ret == 0 && copy_to_user(arg, sa, sizeof(*sa)))
		ret = -EFAULT;

	kfree(sa);
	return ret;
}

static long btrfs_ioctl_dev_replace(struct btrfs_fs_info *fs_info,
				    void __user *arg)
{
	struct btrfs_ioctl_dev_replace_args *p;
	int ret;

	if (!capable(CAP_SYS_ADMIN))
		return -EPERM;

	if (btrfs_fs_incompat(fs_info, EXTENT_TREE_V2)) {
		btrfs_err(fs_info, "device replace not supported on extent tree v2 yet");
		return -EINVAL;
	}

	p = memdup_user(arg, sizeof(*p));
	if (IS_ERR(p))
		return PTR_ERR(p);

	switch (p->cmd) {
	case BTRFS_IOCTL_DEV_REPLACE_CMD_START:
		if (sb_rdonly(fs_info->sb)) {
			ret = -EROFS;
			goto out;
		}
		if (!btrfs_exclop_start(fs_info, BTRFS_EXCLOP_DEV_REPLACE)) {
			ret = BTRFS_ERROR_DEV_EXCL_RUN_IN_PROGRESS;
		} else {
			ret = btrfs_dev_replace_by_ioctl(fs_info, p);
			btrfs_exclop_finish(fs_info);
		}
		break;
	case BTRFS_IOCTL_DEV_REPLACE_CMD_STATUS:
		btrfs_dev_replace_status(fs_info, p);
		ret = 0;
		break;
	case BTRFS_IOCTL_DEV_REPLACE_CMD_CANCEL:
		p->result = btrfs_dev_replace_cancel(fs_info);
		ret = 0;
		break;
	default:
		ret = -EINVAL;
		break;
	}

	if ((ret == 0 || ret == -ECANCELED) && copy_to_user(arg, p, sizeof(*p)))
		ret = -EFAULT;
out:
	kfree(p);
	return ret;
}

static long btrfs_ioctl_ino_to_path(struct btrfs_root *root, void __user *arg)
{
	int ret = 0;
	int i;
	u64 rel_ptr;
	int size;
	struct btrfs_ioctl_ino_path_args *ipa = NULL;
	struct inode_fs_paths *ipath = NULL;
	struct btrfs_path *path;

	if (!capable(CAP_DAC_READ_SEARCH))
		return -EPERM;

	path = btrfs_alloc_path();
	if (!path) {
		ret = -ENOMEM;
		goto out;
	}

	ipa = memdup_user(arg, sizeof(*ipa));
	if (IS_ERR(ipa)) {
		ret = PTR_ERR(ipa);
		ipa = NULL;
		goto out;
	}

	size = min_t(u32, ipa->size, 4096);
	ipath = init_ipath(size, root, path);
	if (IS_ERR(ipath)) {
		ret = PTR_ERR(ipath);
		ipath = NULL;
		goto out;
	}

	ret = paths_from_inode(ipa->inum, ipath);
	if (ret < 0)
		goto out;

	for (i = 0; i < ipath->fspath->elem_cnt; ++i) {
		rel_ptr = ipath->fspath->val[i] -
			  (u64)(unsigned long)ipath->fspath->val;
		ipath->fspath->val[i] = rel_ptr;
	}

	btrfs_free_path(path);
	path = NULL;
	ret = copy_to_user((void __user *)(unsigned long)ipa->fspath,
			   ipath->fspath, size);
	if (ret) {
		ret = -EFAULT;
		goto out;
	}

out:
	btrfs_free_path(path);
	free_ipath(ipath);
	kfree(ipa);

	return ret;
}

static long btrfs_ioctl_logical_to_ino(struct btrfs_fs_info *fs_info,
					void __user *arg, int version)
{
	int ret = 0;
	int size;
	struct btrfs_ioctl_logical_ino_args *loi;
	struct btrfs_data_container *inodes = NULL;
	struct btrfs_path *path = NULL;
	bool ignore_offset;

	if (!capable(CAP_SYS_ADMIN))
		return -EPERM;

	loi = memdup_user(arg, sizeof(*loi));
	if (IS_ERR(loi))
		return PTR_ERR(loi);

	if (version == 1) {
		ignore_offset = false;
		size = min_t(u32, loi->size, SZ_64K);
	} else {
		/* All reserved bits must be 0 for now */
		if (memchr_inv(loi->reserved, 0, sizeof(loi->reserved))) {
			ret = -EINVAL;
			goto out_loi;
		}
		/* Only accept flags we have defined so far */
		if (loi->flags & ~(BTRFS_LOGICAL_INO_ARGS_IGNORE_OFFSET)) {
			ret = -EINVAL;
			goto out_loi;
		}
		ignore_offset = loi->flags & BTRFS_LOGICAL_INO_ARGS_IGNORE_OFFSET;
		size = min_t(u32, loi->size, SZ_16M);
	}

	inodes = init_data_container(size);
	if (IS_ERR(inodes)) {
		ret = PTR_ERR(inodes);
		goto out_loi;
	}

	path = btrfs_alloc_path();
	if (!path) {
		ret = -ENOMEM;
		goto out;
	}
	ret = iterate_inodes_from_logical(loi->logical, fs_info, path,
					  inodes, ignore_offset);
	btrfs_free_path(path);
	if (ret == -EINVAL)
		ret = -ENOENT;
	if (ret < 0)
		goto out;

	ret = copy_to_user((void __user *)(unsigned long)loi->inodes, inodes,
			   size);
	if (ret)
		ret = -EFAULT;

out:
	kvfree(inodes);
out_loi:
	kfree(loi);

	return ret;
}

void btrfs_update_ioctl_balance_args(struct btrfs_fs_info *fs_info,
			       struct btrfs_ioctl_balance_args *bargs)
{
	struct btrfs_balance_control *bctl = fs_info->balance_ctl;

	bargs->flags = bctl->flags;

	if (test_bit(BTRFS_FS_BALANCE_RUNNING, &fs_info->flags))
		bargs->state |= BTRFS_BALANCE_STATE_RUNNING;
	if (atomic_read(&fs_info->balance_pause_req))
		bargs->state |= BTRFS_BALANCE_STATE_PAUSE_REQ;
	if (atomic_read(&fs_info->balance_cancel_req))
		bargs->state |= BTRFS_BALANCE_STATE_CANCEL_REQ;

	memcpy(&bargs->data, &bctl->data, sizeof(bargs->data));
	memcpy(&bargs->meta, &bctl->meta, sizeof(bargs->meta));
	memcpy(&bargs->sys, &bctl->sys, sizeof(bargs->sys));

	spin_lock(&fs_info->balance_lock);
	memcpy(&bargs->stat, &bctl->stat, sizeof(bargs->stat));
	spin_unlock(&fs_info->balance_lock);
}

/*
 * Try to acquire fs_info::balance_mutex as well as set BTRFS_EXLCOP_BALANCE as
 * required.
 *
 * @fs_info:       the filesystem
 * @excl_acquired: ptr to boolean value which is set to false in case balance
 *                 is being resumed
 *
 * Return 0 on success in which case both fs_info::balance is acquired as well
 * as exclusive ops are blocked. In case of failure return an error code.
 */
static int btrfs_try_lock_balance(struct btrfs_fs_info *fs_info, bool *excl_acquired)
{
	int ret;

	/*
	 * Exclusive operation is locked. Three possibilities:
	 *   (1) some other op is running
	 *   (2) balance is running
	 *   (3) balance is paused -- special case (think resume)
	 */
	while (1) {
		if (btrfs_exclop_start(fs_info, BTRFS_EXCLOP_BALANCE)) {
			*excl_acquired = true;
			mutex_lock(&fs_info->balance_mutex);
			return 0;
		}

		mutex_lock(&fs_info->balance_mutex);
		if (fs_info->balance_ctl) {
			/* This is either (2) or (3) */
			if (test_bit(BTRFS_FS_BALANCE_RUNNING, &fs_info->flags)) {
				/* This is (2) */
				ret = -EINPROGRESS;
				goto out_failure;

			} else {
				mutex_unlock(&fs_info->balance_mutex);
				/*
				 * Lock released to allow other waiters to
				 * continue, we'll reexamine the status again.
				 */
				mutex_lock(&fs_info->balance_mutex);

				if (fs_info->balance_ctl &&
				    !test_bit(BTRFS_FS_BALANCE_RUNNING, &fs_info->flags)) {
					/* This is (3) */
					*excl_acquired = false;
					return 0;
				}
			}
		} else {
			/* This is (1) */
			ret = BTRFS_ERROR_DEV_EXCL_RUN_IN_PROGRESS;
			goto out_failure;
		}

		mutex_unlock(&fs_info->balance_mutex);
	}

out_failure:
	mutex_unlock(&fs_info->balance_mutex);
	*excl_acquired = false;
	return ret;
}

static long btrfs_ioctl_balance(struct file *file, void __user *arg)
{
	struct btrfs_root *root = BTRFS_I(file_inode(file))->root;
	struct btrfs_fs_info *fs_info = root->fs_info;
	struct btrfs_ioctl_balance_args *bargs;
	struct btrfs_balance_control *bctl;
	bool need_unlock = true;
	int ret;

	if (!capable(CAP_SYS_ADMIN))
		return -EPERM;

	ret = mnt_want_write_file(file);
	if (ret)
		return ret;

	bargs = memdup_user(arg, sizeof(*bargs));
	if (IS_ERR(bargs)) {
		ret = PTR_ERR(bargs);
		bargs = NULL;
		goto out;
	}

	ret = btrfs_try_lock_balance(fs_info, &need_unlock);
	if (ret)
		goto out;

	lockdep_assert_held(&fs_info->balance_mutex);

	if (bargs->flags & BTRFS_BALANCE_RESUME) {
		if (!fs_info->balance_ctl) {
			ret = -ENOTCONN;
			goto out_unlock;
		}

		bctl = fs_info->balance_ctl;
		spin_lock(&fs_info->balance_lock);
		bctl->flags |= BTRFS_BALANCE_RESUME;
		spin_unlock(&fs_info->balance_lock);
		btrfs_exclop_balance(fs_info, BTRFS_EXCLOP_BALANCE);

		goto do_balance;
	}

	if (bargs->flags & ~(BTRFS_BALANCE_ARGS_MASK | BTRFS_BALANCE_TYPE_MASK)) {
		ret = -EINVAL;
		goto out_unlock;
	}

	if (fs_info->balance_ctl) {
		ret = -EINPROGRESS;
		goto out_unlock;
	}

	bctl = kzalloc(sizeof(*bctl), GFP_KERNEL);
	if (!bctl) {
		ret = -ENOMEM;
		goto out_unlock;
	}

	memcpy(&bctl->data, &bargs->data, sizeof(bctl->data));
	memcpy(&bctl->meta, &bargs->meta, sizeof(bctl->meta));
	memcpy(&bctl->sys, &bargs->sys, sizeof(bctl->sys));

	bctl->flags = bargs->flags;
do_balance:
	/*
	 * Ownership of bctl and exclusive operation goes to btrfs_balance.
	 * bctl is freed in reset_balance_state, or, if restriper was paused
	 * all the way until unmount, in free_fs_info.  The flag should be
	 * cleared after reset_balance_state.
	 */
	need_unlock = false;

	ret = btrfs_balance(fs_info, bctl, bargs);
	bctl = NULL;

	if (ret == 0 || ret == -ECANCELED) {
		if (copy_to_user(arg, bargs, sizeof(*bargs)))
			ret = -EFAULT;
	}

	kfree(bctl);
out_unlock:
	mutex_unlock(&fs_info->balance_mutex);
	if (need_unlock)
		btrfs_exclop_finish(fs_info);
out:
	mnt_drop_write_file(file);
	kfree(bargs);
	return ret;
}

static long btrfs_ioctl_balance_ctl(struct btrfs_fs_info *fs_info, int cmd)
{
	if (!capable(CAP_SYS_ADMIN))
		return -EPERM;

	switch (cmd) {
	case BTRFS_BALANCE_CTL_PAUSE:
		return btrfs_pause_balance(fs_info);
	case BTRFS_BALANCE_CTL_CANCEL:
		return btrfs_cancel_balance(fs_info);
	}

	return -EINVAL;
}

static long btrfs_ioctl_balance_progress(struct btrfs_fs_info *fs_info,
					 void __user *arg)
{
	struct btrfs_ioctl_balance_args *bargs;
	int ret = 0;

	if (!capable(CAP_SYS_ADMIN))
		return -EPERM;

	mutex_lock(&fs_info->balance_mutex);
	if (!fs_info->balance_ctl) {
		ret = -ENOTCONN;
		goto out;
	}

	bargs = kzalloc(sizeof(*bargs), GFP_KERNEL);
	if (!bargs) {
		ret = -ENOMEM;
		goto out;
	}

	btrfs_update_ioctl_balance_args(fs_info, bargs);

	if (copy_to_user(arg, bargs, sizeof(*bargs)))
		ret = -EFAULT;

	kfree(bargs);
out:
	mutex_unlock(&fs_info->balance_mutex);
	return ret;
}

static long btrfs_ioctl_quota_ctl(struct file *file, void __user *arg)
{
	struct inode *inode = file_inode(file);
	struct btrfs_fs_info *fs_info = inode_to_fs_info(inode);
	struct btrfs_ioctl_quota_ctl_args *sa;
	int ret;

	if (!capable(CAP_SYS_ADMIN))
		return -EPERM;

	ret = mnt_want_write_file(file);
	if (ret)
		return ret;

	sa = memdup_user(arg, sizeof(*sa));
	if (IS_ERR(sa)) {
		ret = PTR_ERR(sa);
		goto drop_write;
	}

	switch (sa->cmd) {
	case BTRFS_QUOTA_CTL_ENABLE:
	case BTRFS_QUOTA_CTL_ENABLE_SIMPLE_QUOTA:
		down_write(&fs_info->subvol_sem);
		ret = btrfs_quota_enable(fs_info, sa);
		up_write(&fs_info->subvol_sem);
		break;
	case BTRFS_QUOTA_CTL_DISABLE:
		/*
		 * Lock the cleaner mutex to prevent races with concurrent
		 * relocation, because relocation may be building backrefs for
		 * blocks of the quota root while we are deleting the root. This
		 * is like dropping fs roots of deleted snapshots/subvolumes, we
		 * need the same protection.
		 *
		 * This also prevents races between concurrent tasks trying to
		 * disable quotas, because we will unlock and relock
		 * qgroup_ioctl_lock across BTRFS_FS_QUOTA_ENABLED changes.
		 *
		 * We take this here because we have the dependency of
		 *
		 * inode_lock -> subvol_sem
		 *
		 * because of rename.  With relocation we can prealloc extents,
		 * so that makes the dependency chain
		 *
		 * cleaner_mutex -> inode_lock -> subvol_sem
		 *
		 * so we must take the cleaner_mutex here before we take the
		 * subvol_sem.  The deadlock can't actually happen, but this
		 * quiets lockdep.
		 */
		mutex_lock(&fs_info->cleaner_mutex);
		down_write(&fs_info->subvol_sem);
		ret = btrfs_quota_disable(fs_info);
		up_write(&fs_info->subvol_sem);
		mutex_unlock(&fs_info->cleaner_mutex);
		break;
	default:
		ret = -EINVAL;
		break;
	}

	kfree(sa);
drop_write:
	mnt_drop_write_file(file);
	return ret;
}

static long btrfs_ioctl_qgroup_assign(struct file *file, void __user *arg)
{
	struct inode *inode = file_inode(file);
	struct btrfs_fs_info *fs_info = inode_to_fs_info(inode);
	struct btrfs_root *root = BTRFS_I(inode)->root;
	struct btrfs_ioctl_qgroup_assign_args *sa;
	struct btrfs_trans_handle *trans;
	int ret;
	int err;

	if (!capable(CAP_SYS_ADMIN))
		return -EPERM;

	ret = mnt_want_write_file(file);
	if (ret)
		return ret;

	sa = memdup_user(arg, sizeof(*sa));
	if (IS_ERR(sa)) {
		ret = PTR_ERR(sa);
		goto drop_write;
	}

	trans = btrfs_join_transaction(root);
	if (IS_ERR(trans)) {
		ret = PTR_ERR(trans);
		goto out;
	}

	if (sa->assign) {
		ret = btrfs_add_qgroup_relation(trans, sa->src, sa->dst);
	} else {
		ret = btrfs_del_qgroup_relation(trans, sa->src, sa->dst);
	}

	/* update qgroup status and info */
	mutex_lock(&fs_info->qgroup_ioctl_lock);
	err = btrfs_run_qgroups(trans);
	mutex_unlock(&fs_info->qgroup_ioctl_lock);
	if (err < 0)
		btrfs_handle_fs_error(fs_info, err,
				      "failed to update qgroup status and info");
	err = btrfs_end_transaction(trans);
	if (err && !ret)
		ret = err;

out:
	kfree(sa);
drop_write:
	mnt_drop_write_file(file);
	return ret;
}

static long btrfs_ioctl_qgroup_create(struct file *file, void __user *arg)
{
	struct inode *inode = file_inode(file);
	struct btrfs_root *root = BTRFS_I(inode)->root;
	struct btrfs_ioctl_qgroup_create_args *sa;
	struct btrfs_trans_handle *trans;
	int ret;
	int err;

	if (!capable(CAP_SYS_ADMIN))
		return -EPERM;

	ret = mnt_want_write_file(file);
	if (ret)
		return ret;

	sa = memdup_user(arg, sizeof(*sa));
	if (IS_ERR(sa)) {
		ret = PTR_ERR(sa);
		goto drop_write;
	}

	if (!sa->qgroupid) {
		ret = -EINVAL;
		goto out;
	}

	if (sa->create && is_fstree(sa->qgroupid)) {
		ret = -EINVAL;
		goto out;
	}

	trans = btrfs_join_transaction(root);
	if (IS_ERR(trans)) {
		ret = PTR_ERR(trans);
		goto out;
	}

	if (sa->create) {
		ret = btrfs_create_qgroup(trans, sa->qgroupid);
	} else {
		ret = btrfs_remove_qgroup(trans, sa->qgroupid);
	}

	err = btrfs_end_transaction(trans);
	if (err && !ret)
		ret = err;

out:
	kfree(sa);
drop_write:
	mnt_drop_write_file(file);
	return ret;
}

static long btrfs_ioctl_qgroup_limit(struct file *file, void __user *arg)
{
	struct inode *inode = file_inode(file);
	struct btrfs_root *root = BTRFS_I(inode)->root;
	struct btrfs_ioctl_qgroup_limit_args *sa;
	struct btrfs_trans_handle *trans;
	int ret;
	int err;
	u64 qgroupid;

	if (!capable(CAP_SYS_ADMIN))
		return -EPERM;

	ret = mnt_want_write_file(file);
	if (ret)
		return ret;

	sa = memdup_user(arg, sizeof(*sa));
	if (IS_ERR(sa)) {
		ret = PTR_ERR(sa);
		goto drop_write;
	}

	trans = btrfs_join_transaction(root);
	if (IS_ERR(trans)) {
		ret = PTR_ERR(trans);
		goto out;
	}

	qgroupid = sa->qgroupid;
	if (!qgroupid) {
		/* take the current subvol as qgroup */
		qgroupid = btrfs_root_id(root);
	}

	ret = btrfs_limit_qgroup(trans, qgroupid, &sa->lim);

	err = btrfs_end_transaction(trans);
	if (err && !ret)
		ret = err;

out:
	kfree(sa);
drop_write:
	mnt_drop_write_file(file);
	return ret;
}

static long btrfs_ioctl_quota_rescan(struct file *file, void __user *arg)
{
	struct inode *inode = file_inode(file);
	struct btrfs_fs_info *fs_info = inode_to_fs_info(inode);
	struct btrfs_ioctl_quota_rescan_args *qsa;
	int ret;

	if (!capable(CAP_SYS_ADMIN))
		return -EPERM;

	ret = mnt_want_write_file(file);
	if (ret)
		return ret;

	qsa = memdup_user(arg, sizeof(*qsa));
	if (IS_ERR(qsa)) {
		ret = PTR_ERR(qsa);
		goto drop_write;
	}

	if (qsa->flags) {
		ret = -EINVAL;
		goto out;
	}

	ret = btrfs_qgroup_rescan(fs_info);

out:
	kfree(qsa);
drop_write:
	mnt_drop_write_file(file);
	return ret;
}

static long btrfs_ioctl_quota_rescan_status(struct btrfs_fs_info *fs_info,
						void __user *arg)
{
	struct btrfs_ioctl_quota_rescan_args qsa = {0};

	if (!capable(CAP_SYS_ADMIN))
		return -EPERM;

	if (fs_info->qgroup_flags & BTRFS_QGROUP_STATUS_FLAG_RESCAN) {
		qsa.flags = 1;
		qsa.progress = fs_info->qgroup_rescan_progress.objectid;
	}

	if (copy_to_user(arg, &qsa, sizeof(qsa)))
		return -EFAULT;

	return 0;
}

static long btrfs_ioctl_quota_rescan_wait(struct btrfs_fs_info *fs_info,
						void __user *arg)
{
	if (!capable(CAP_SYS_ADMIN))
		return -EPERM;

	return btrfs_qgroup_wait_for_completion(fs_info, true);
}

static long _btrfs_ioctl_set_received_subvol(struct file *file,
					    struct mnt_idmap *idmap,
					    struct btrfs_ioctl_received_subvol_args *sa)
{
	struct inode *inode = file_inode(file);
	struct btrfs_fs_info *fs_info = inode_to_fs_info(inode);
	struct btrfs_root *root = BTRFS_I(inode)->root;
	struct btrfs_root_item *root_item = &root->root_item;
	struct btrfs_trans_handle *trans;
	struct timespec64 ct = current_time(inode);
	int ret = 0;
	int received_uuid_changed;

	if (!inode_owner_or_capable(idmap, inode))
		return -EPERM;

	ret = mnt_want_write_file(file);
	if (ret < 0)
		return ret;

	down_write(&fs_info->subvol_sem);

	if (btrfs_ino(BTRFS_I(inode)) != BTRFS_FIRST_FREE_OBJECTID) {
		ret = -EINVAL;
		goto out;
	}

	if (btrfs_root_readonly(root)) {
		ret = -EROFS;
		goto out;
	}

	/*
	 * 1 - root item
	 * 2 - uuid items (received uuid + subvol uuid)
	 */
	trans = btrfs_start_transaction(root, 3);
	if (IS_ERR(trans)) {
		ret = PTR_ERR(trans);
		trans = NULL;
		goto out;
	}

	sa->rtransid = trans->transid;
	sa->rtime.sec = ct.tv_sec;
	sa->rtime.nsec = ct.tv_nsec;

	received_uuid_changed = memcmp(root_item->received_uuid, sa->uuid,
				       BTRFS_UUID_SIZE);
	if (received_uuid_changed &&
	    !btrfs_is_empty_uuid(root_item->received_uuid)) {
		ret = btrfs_uuid_tree_remove(trans, root_item->received_uuid,
					  BTRFS_UUID_KEY_RECEIVED_SUBVOL,
					  btrfs_root_id(root));
		if (ret && ret != -ENOENT) {
		        btrfs_abort_transaction(trans, ret);
		        btrfs_end_transaction(trans);
		        goto out;
		}
	}
	memcpy(root_item->received_uuid, sa->uuid, BTRFS_UUID_SIZE);
	btrfs_set_root_stransid(root_item, sa->stransid);
	btrfs_set_root_rtransid(root_item, sa->rtransid);
	btrfs_set_stack_timespec_sec(&root_item->stime, sa->stime.sec);
	btrfs_set_stack_timespec_nsec(&root_item->stime, sa->stime.nsec);
	btrfs_set_stack_timespec_sec(&root_item->rtime, sa->rtime.sec);
	btrfs_set_stack_timespec_nsec(&root_item->rtime, sa->rtime.nsec);

	ret = btrfs_update_root(trans, fs_info->tree_root,
				&root->root_key, &root->root_item);
	if (ret < 0) {
		btrfs_end_transaction(trans);
		goto out;
	}
	if (received_uuid_changed && !btrfs_is_empty_uuid(sa->uuid)) {
		ret = btrfs_uuid_tree_add(trans, sa->uuid,
					  BTRFS_UUID_KEY_RECEIVED_SUBVOL,
					  btrfs_root_id(root));
		if (ret < 0 && ret != -EEXIST) {
			btrfs_abort_transaction(trans, ret);
			btrfs_end_transaction(trans);
			goto out;
		}
	}
	ret = btrfs_commit_transaction(trans);
out:
	up_write(&fs_info->subvol_sem);
	mnt_drop_write_file(file);
	return ret;
}

#ifdef CONFIG_64BIT
static long btrfs_ioctl_set_received_subvol_32(struct file *file,
						void __user *arg)
{
	struct btrfs_ioctl_received_subvol_args_32 *args32 = NULL;
	struct btrfs_ioctl_received_subvol_args *args64 = NULL;
	int ret = 0;

	args32 = memdup_user(arg, sizeof(*args32));
	if (IS_ERR(args32))
		return PTR_ERR(args32);

	args64 = kmalloc(sizeof(*args64), GFP_KERNEL);
	if (!args64) {
		ret = -ENOMEM;
		goto out;
	}

	memcpy(args64->uuid, args32->uuid, BTRFS_UUID_SIZE);
	args64->stransid = args32->stransid;
	args64->rtransid = args32->rtransid;
	args64->stime.sec = args32->stime.sec;
	args64->stime.nsec = args32->stime.nsec;
	args64->rtime.sec = args32->rtime.sec;
	args64->rtime.nsec = args32->rtime.nsec;
	args64->flags = args32->flags;

	ret = _btrfs_ioctl_set_received_subvol(file, file_mnt_idmap(file), args64);
	if (ret)
		goto out;

	memcpy(args32->uuid, args64->uuid, BTRFS_UUID_SIZE);
	args32->stransid = args64->stransid;
	args32->rtransid = args64->rtransid;
	args32->stime.sec = args64->stime.sec;
	args32->stime.nsec = args64->stime.nsec;
	args32->rtime.sec = args64->rtime.sec;
	args32->rtime.nsec = args64->rtime.nsec;
	args32->flags = args64->flags;

	ret = copy_to_user(arg, args32, sizeof(*args32));
	if (ret)
		ret = -EFAULT;

out:
	kfree(args32);
	kfree(args64);
	return ret;
}
#endif

static long btrfs_ioctl_set_received_subvol(struct file *file,
					    void __user *arg)
{
	struct btrfs_ioctl_received_subvol_args *sa = NULL;
	int ret = 0;

	sa = memdup_user(arg, sizeof(*sa));
	if (IS_ERR(sa))
		return PTR_ERR(sa);

	ret = _btrfs_ioctl_set_received_subvol(file, file_mnt_idmap(file), sa);

	if (ret)
		goto out;

	ret = copy_to_user(arg, sa, sizeof(*sa));
	if (ret)
		ret = -EFAULT;

out:
	kfree(sa);
	return ret;
}

static int btrfs_ioctl_get_fslabel(struct btrfs_fs_info *fs_info,
					void __user *arg)
{
	size_t len;
	int ret;
	char label[BTRFS_LABEL_SIZE];

	spin_lock(&fs_info->super_lock);
	memcpy(label, fs_info->super_copy->label, BTRFS_LABEL_SIZE);
	spin_unlock(&fs_info->super_lock);

	len = strnlen(label, BTRFS_LABEL_SIZE);

	if (len == BTRFS_LABEL_SIZE) {
		btrfs_warn(fs_info,
			   "label is too long, return the first %zu bytes",
			   --len);
	}

	ret = copy_to_user(arg, label, len);

	return ret ? -EFAULT : 0;
}

static int btrfs_ioctl_set_fslabel(struct file *file, void __user *arg)
{
	struct inode *inode = file_inode(file);
	struct btrfs_fs_info *fs_info = inode_to_fs_info(inode);
	struct btrfs_root *root = BTRFS_I(inode)->root;
	struct btrfs_super_block *super_block = fs_info->super_copy;
	struct btrfs_trans_handle *trans;
	char label[BTRFS_LABEL_SIZE];
	int ret;

	if (!capable(CAP_SYS_ADMIN))
		return -EPERM;

	if (copy_from_user(label, arg, sizeof(label)))
		return -EFAULT;

	if (strnlen(label, BTRFS_LABEL_SIZE) == BTRFS_LABEL_SIZE) {
		btrfs_err(fs_info,
			  "unable to set label with more than %d bytes",
			  BTRFS_LABEL_SIZE - 1);
		return -EINVAL;
	}

	ret = mnt_want_write_file(file);
	if (ret)
		return ret;

	trans = btrfs_start_transaction(root, 0);
	if (IS_ERR(trans)) {
		ret = PTR_ERR(trans);
		goto out_unlock;
	}

	spin_lock(&fs_info->super_lock);
	strcpy(super_block->label, label);
	spin_unlock(&fs_info->super_lock);
	ret = btrfs_commit_transaction(trans);

out_unlock:
	mnt_drop_write_file(file);
	return ret;
}

#define INIT_FEATURE_FLAGS(suffix) \
	{ .compat_flags = BTRFS_FEATURE_COMPAT_##suffix, \
	  .compat_ro_flags = BTRFS_FEATURE_COMPAT_RO_##suffix, \
	  .incompat_flags = BTRFS_FEATURE_INCOMPAT_##suffix }

int btrfs_ioctl_get_supported_features(void __user *arg)
{
	static const struct btrfs_ioctl_feature_flags features[3] = {
		INIT_FEATURE_FLAGS(SUPP),
		INIT_FEATURE_FLAGS(SAFE_SET),
		INIT_FEATURE_FLAGS(SAFE_CLEAR)
	};

	if (copy_to_user(arg, &features, sizeof(features)))
		return -EFAULT;

	return 0;
}

static int btrfs_ioctl_get_features(struct btrfs_fs_info *fs_info,
					void __user *arg)
{
	struct btrfs_super_block *super_block = fs_info->super_copy;
	struct btrfs_ioctl_feature_flags features;

	features.compat_flags = btrfs_super_compat_flags(super_block);
	features.compat_ro_flags = btrfs_super_compat_ro_flags(super_block);
	features.incompat_flags = btrfs_super_incompat_flags(super_block);

	if (copy_to_user(arg, &features, sizeof(features)))
		return -EFAULT;

	return 0;
}

static int check_feature_bits(struct btrfs_fs_info *fs_info,
			      enum btrfs_feature_set set,
			      u64 change_mask, u64 flags, u64 supported_flags,
			      u64 safe_set, u64 safe_clear)
{
	const char *type = btrfs_feature_set_name(set);
	char *names;
	u64 disallowed, unsupported;
	u64 set_mask = flags & change_mask;
	u64 clear_mask = ~flags & change_mask;

	unsupported = set_mask & ~supported_flags;
	if (unsupported) {
		names = btrfs_printable_features(set, unsupported);
		if (names) {
			btrfs_warn(fs_info,
				   "this kernel does not support the %s feature bit%s",
				   names, strchr(names, ',') ? "s" : "");
			kfree(names);
		} else
			btrfs_warn(fs_info,
				   "this kernel does not support %s bits 0x%llx",
				   type, unsupported);
		return -EOPNOTSUPP;
	}

	disallowed = set_mask & ~safe_set;
	if (disallowed) {
		names = btrfs_printable_features(set, disallowed);
		if (names) {
			btrfs_warn(fs_info,
				   "can't set the %s feature bit%s while mounted",
				   names, strchr(names, ',') ? "s" : "");
			kfree(names);
		} else
			btrfs_warn(fs_info,
				   "can't set %s bits 0x%llx while mounted",
				   type, disallowed);
		return -EPERM;
	}

	disallowed = clear_mask & ~safe_clear;
	if (disallowed) {
		names = btrfs_printable_features(set, disallowed);
		if (names) {
			btrfs_warn(fs_info,
				   "can't clear the %s feature bit%s while mounted",
				   names, strchr(names, ',') ? "s" : "");
			kfree(names);
		} else
			btrfs_warn(fs_info,
				   "can't clear %s bits 0x%llx while mounted",
				   type, disallowed);
		return -EPERM;
	}

	return 0;
}

#define check_feature(fs_info, change_mask, flags, mask_base)	\
check_feature_bits(fs_info, FEAT_##mask_base, change_mask, flags,	\
		   BTRFS_FEATURE_ ## mask_base ## _SUPP,	\
		   BTRFS_FEATURE_ ## mask_base ## _SAFE_SET,	\
		   BTRFS_FEATURE_ ## mask_base ## _SAFE_CLEAR)

static int btrfs_ioctl_set_features(struct file *file, void __user *arg)
{
	struct inode *inode = file_inode(file);
	struct btrfs_fs_info *fs_info = inode_to_fs_info(inode);
	struct btrfs_root *root = BTRFS_I(inode)->root;
	struct btrfs_super_block *super_block = fs_info->super_copy;
	struct btrfs_ioctl_feature_flags flags[2];
	struct btrfs_trans_handle *trans;
	u64 newflags;
	int ret;

	if (!capable(CAP_SYS_ADMIN))
		return -EPERM;

	if (copy_from_user(flags, arg, sizeof(flags)))
		return -EFAULT;

	/* Nothing to do */
	if (!flags[0].compat_flags && !flags[0].compat_ro_flags &&
	    !flags[0].incompat_flags)
		return 0;

	ret = check_feature(fs_info, flags[0].compat_flags,
			    flags[1].compat_flags, COMPAT);
	if (ret)
		return ret;

	ret = check_feature(fs_info, flags[0].compat_ro_flags,
			    flags[1].compat_ro_flags, COMPAT_RO);
	if (ret)
		return ret;

	ret = check_feature(fs_info, flags[0].incompat_flags,
			    flags[1].incompat_flags, INCOMPAT);
	if (ret)
		return ret;

	ret = mnt_want_write_file(file);
	if (ret)
		return ret;

	trans = btrfs_start_transaction(root, 0);
	if (IS_ERR(trans)) {
		ret = PTR_ERR(trans);
		goto out_drop_write;
	}

	spin_lock(&fs_info->super_lock);
	newflags = btrfs_super_compat_flags(super_block);
	newflags |= flags[0].compat_flags & flags[1].compat_flags;
	newflags &= ~(flags[0].compat_flags & ~flags[1].compat_flags);
	btrfs_set_super_compat_flags(super_block, newflags);

	newflags = btrfs_super_compat_ro_flags(super_block);
	newflags |= flags[0].compat_ro_flags & flags[1].compat_ro_flags;
	newflags &= ~(flags[0].compat_ro_flags & ~flags[1].compat_ro_flags);
	btrfs_set_super_compat_ro_flags(super_block, newflags);

	newflags = btrfs_super_incompat_flags(super_block);
	newflags |= flags[0].incompat_flags & flags[1].incompat_flags;
	newflags &= ~(flags[0].incompat_flags & ~flags[1].incompat_flags);
	btrfs_set_super_incompat_flags(super_block, newflags);
	spin_unlock(&fs_info->super_lock);

	ret = btrfs_commit_transaction(trans);
out_drop_write:
	mnt_drop_write_file(file);

	return ret;
}

static int _btrfs_ioctl_send(struct inode *inode, void __user *argp, bool compat)
{
	struct btrfs_ioctl_send_args *arg;
	int ret;

	if (compat) {
#if defined(CONFIG_64BIT) && defined(CONFIG_COMPAT)
		struct btrfs_ioctl_send_args_32 args32 = { 0 };

		ret = copy_from_user(&args32, argp, sizeof(args32));
		if (ret)
			return -EFAULT;
		arg = kzalloc(sizeof(*arg), GFP_KERNEL);
		if (!arg)
			return -ENOMEM;
		arg->send_fd = args32.send_fd;
		arg->clone_sources_count = args32.clone_sources_count;
		arg->clone_sources = compat_ptr(args32.clone_sources);
		arg->parent_root = args32.parent_root;
		arg->flags = args32.flags;
		arg->version = args32.version;
		memcpy(arg->reserved, args32.reserved,
		       sizeof(args32.reserved));
#else
		return -ENOTTY;
#endif
	} else {
		arg = memdup_user(argp, sizeof(*arg));
		if (IS_ERR(arg))
			return PTR_ERR(arg);
	}
	ret = btrfs_ioctl_send(inode, arg);
	kfree(arg);
	return ret;
}

static int btrfs_ioctl_encoded_read(struct file *file, void __user *argp,
				    bool compat)
{
	struct btrfs_ioctl_encoded_io_args args = { 0 };
	size_t copy_end_kernel = offsetofend(struct btrfs_ioctl_encoded_io_args,
					     flags);
	size_t copy_end;
	struct iovec iovstack[UIO_FASTIOV];
	struct iovec *iov = iovstack;
	struct iov_iter iter;
	loff_t pos;
	struct kiocb kiocb;
	ssize_t ret;

	if (!capable(CAP_SYS_ADMIN)) {
		ret = -EPERM;
		goto out_acct;
	}

	if (compat) {
#if defined(CONFIG_64BIT) && defined(CONFIG_COMPAT)
		struct btrfs_ioctl_encoded_io_args_32 args32;

		copy_end = offsetofend(struct btrfs_ioctl_encoded_io_args_32,
				       flags);
		if (copy_from_user(&args32, argp, copy_end)) {
			ret = -EFAULT;
			goto out_acct;
		}
		args.iov = compat_ptr(args32.iov);
		args.iovcnt = args32.iovcnt;
		args.offset = args32.offset;
		args.flags = args32.flags;
#else
		return -ENOTTY;
#endif
	} else {
		copy_end = copy_end_kernel;
		if (copy_from_user(&args, argp, copy_end)) {
			ret = -EFAULT;
			goto out_acct;
		}
	}
	if (args.flags != 0) {
		ret = -EINVAL;
		goto out_acct;
	}

	ret = import_iovec(ITER_DEST, args.iov, args.iovcnt, ARRAY_SIZE(iovstack),
			   &iov, &iter);
	if (ret < 0)
		goto out_acct;

	if (iov_iter_count(&iter) == 0) {
		ret = 0;
		goto out_iov;
	}
	pos = args.offset;
	ret = rw_verify_area(READ, file, &pos, args.len);
	if (ret < 0)
		goto out_iov;

	init_sync_kiocb(&kiocb, file);
	kiocb.ki_pos = pos;

	ret = btrfs_encoded_read(&kiocb, &iter, &args);
	if (ret >= 0) {
		fsnotify_access(file);
		if (copy_to_user(argp + copy_end,
				 (char *)&args + copy_end_kernel,
				 sizeof(args) - copy_end_kernel))
			ret = -EFAULT;
	}

out_iov:
	kfree(iov);
out_acct:
	if (ret > 0)
		add_rchar(current, ret);
	inc_syscr(current);
	return ret;
}

static int btrfs_ioctl_encoded_write(struct file *file, void __user *argp, bool compat)
{
	struct btrfs_ioctl_encoded_io_args args;
	struct iovec iovstack[UIO_FASTIOV];
	struct iovec *iov = iovstack;
	struct iov_iter iter;
	loff_t pos;
	struct kiocb kiocb;
	ssize_t ret;

	if (!capable(CAP_SYS_ADMIN)) {
		ret = -EPERM;
		goto out_acct;
	}

	if (!(file->f_mode & FMODE_WRITE)) {
		ret = -EBADF;
		goto out_acct;
	}

	if (compat) {
#if defined(CONFIG_64BIT) && defined(CONFIG_COMPAT)
		struct btrfs_ioctl_encoded_io_args_32 args32;

		if (copy_from_user(&args32, argp, sizeof(args32))) {
			ret = -EFAULT;
			goto out_acct;
		}
		args.iov = compat_ptr(args32.iov);
		args.iovcnt = args32.iovcnt;
		args.offset = args32.offset;
		args.flags = args32.flags;
		args.len = args32.len;
		args.unencoded_len = args32.unencoded_len;
		args.unencoded_offset = args32.unencoded_offset;
		args.compression = args32.compression;
		args.encryption = args32.encryption;
		memcpy(args.reserved, args32.reserved, sizeof(args.reserved));
#else
		return -ENOTTY;
#endif
	} else {
		if (copy_from_user(&args, argp, sizeof(args))) {
			ret = -EFAULT;
			goto out_acct;
		}
	}

	ret = -EINVAL;
	if (args.flags != 0)
		goto out_acct;
	if (memchr_inv(args.reserved, 0, sizeof(args.reserved)))
		goto out_acct;
	if (args.compression == BTRFS_ENCODED_IO_COMPRESSION_NONE &&
	    args.encryption == BTRFS_ENCODED_IO_ENCRYPTION_NONE)
		goto out_acct;
	if (args.compression >= BTRFS_ENCODED_IO_COMPRESSION_TYPES ||
	    args.encryption >= BTRFS_ENCODED_IO_ENCRYPTION_TYPES)
		goto out_acct;
	if (args.unencoded_offset > args.unencoded_len)
		goto out_acct;
	if (args.len > args.unencoded_len - args.unencoded_offset)
		goto out_acct;

	ret = import_iovec(ITER_SOURCE, args.iov, args.iovcnt, ARRAY_SIZE(iovstack),
			   &iov, &iter);
	if (ret < 0)
		goto out_acct;

	if (iov_iter_count(&iter) == 0) {
		ret = 0;
		goto out_iov;
	}
	pos = args.offset;
	ret = rw_verify_area(WRITE, file, &pos, args.len);
	if (ret < 0)
		goto out_iov;

	init_sync_kiocb(&kiocb, file);
	ret = kiocb_set_rw_flags(&kiocb, 0);
	if (ret)
		goto out_iov;
	kiocb.ki_pos = pos;

	file_start_write(file);

	ret = btrfs_do_write_iter(&kiocb, &iter, &args);
	if (ret > 0)
		fsnotify_modify(file);

	file_end_write(file);
out_iov:
	kfree(iov);
out_acct:
	if (ret > 0)
		add_wchar(current, ret);
	inc_syscw(current);
	return ret;
}

long btrfs_ioctl(struct file *file, unsigned int
		cmd, unsigned long arg)
{
	struct inode *inode = file_inode(file);
	struct btrfs_fs_info *fs_info = inode_to_fs_info(inode);
	struct btrfs_root *root = BTRFS_I(inode)->root;
	void __user *argp = (void __user *)arg;

	switch (cmd) {
	case FS_IOC_GETVERSION:
		return btrfs_ioctl_getversion(inode, argp);
	case FS_IOC_GETFSLABEL:
		return btrfs_ioctl_get_fslabel(fs_info, argp);
	case FS_IOC_SETFSLABEL:
		return btrfs_ioctl_set_fslabel(file, argp);
	case FITRIM:
		return btrfs_ioctl_fitrim(fs_info, argp);
	case BTRFS_IOC_SNAP_CREATE:
		return btrfs_ioctl_snap_create(file, argp, 0);
	case BTRFS_IOC_SNAP_CREATE_V2:
		return btrfs_ioctl_snap_create_v2(file, argp, 0);
	case BTRFS_IOC_SUBVOL_CREATE:
		return btrfs_ioctl_snap_create(file, argp, 1);
	case BTRFS_IOC_SUBVOL_CREATE_V2:
		return btrfs_ioctl_snap_create_v2(file, argp, 1);
	case BTRFS_IOC_SNAP_DESTROY:
		return btrfs_ioctl_snap_destroy(file, argp, false);
	case BTRFS_IOC_SNAP_DESTROY_V2:
		return btrfs_ioctl_snap_destroy(file, argp, true);
	case BTRFS_IOC_SUBVOL_GETFLAGS:
		return btrfs_ioctl_subvol_getflags(inode, argp);
	case BTRFS_IOC_SUBVOL_SETFLAGS:
		return btrfs_ioctl_subvol_setflags(file, argp);
	case BTRFS_IOC_DEFAULT_SUBVOL:
		return btrfs_ioctl_default_subvol(file, argp);
	case BTRFS_IOC_DEFRAG:
		return btrfs_ioctl_defrag(file, NULL);
	case BTRFS_IOC_DEFRAG_RANGE:
		return btrfs_ioctl_defrag(file, argp);
	case BTRFS_IOC_RESIZE:
		return btrfs_ioctl_resize(file, argp);
	case BTRFS_IOC_ADD_DEV:
		return btrfs_ioctl_add_dev(fs_info, argp);
	case BTRFS_IOC_RM_DEV:
		return btrfs_ioctl_rm_dev(file, argp);
	case BTRFS_IOC_RM_DEV_V2:
		return btrfs_ioctl_rm_dev_v2(file, argp);
	case BTRFS_IOC_FS_INFO:
		return btrfs_ioctl_fs_info(fs_info, argp);
	case BTRFS_IOC_DEV_INFO:
		return btrfs_ioctl_dev_info(fs_info, argp);
	case BTRFS_IOC_TREE_SEARCH:
		return btrfs_ioctl_tree_search(inode, argp);
	case BTRFS_IOC_TREE_SEARCH_V2:
		return btrfs_ioctl_tree_search_v2(inode, argp);
	case BTRFS_IOC_INO_LOOKUP:
		return btrfs_ioctl_ino_lookup(root, argp);
	case BTRFS_IOC_INO_PATHS:
		return btrfs_ioctl_ino_to_path(root, argp);
	case BTRFS_IOC_LOGICAL_INO:
		return btrfs_ioctl_logical_to_ino(fs_info, argp, 1);
	case BTRFS_IOC_LOGICAL_INO_V2:
		return btrfs_ioctl_logical_to_ino(fs_info, argp, 2);
	case BTRFS_IOC_SPACE_INFO:
		return btrfs_ioctl_space_info(fs_info, argp);
	case BTRFS_IOC_SYNC: {
		int ret;

		ret = btrfs_start_delalloc_roots(fs_info, LONG_MAX, false);
		if (ret)
			return ret;
		ret = btrfs_sync_fs(inode->i_sb, 1);
		/*
		 * The transaction thread may want to do more work,
		 * namely it pokes the cleaner kthread that will start
		 * processing uncleaned subvols.
		 */
		wake_up_process(fs_info->transaction_kthread);
		return ret;
	}
	case BTRFS_IOC_START_SYNC:
		return btrfs_ioctl_start_sync(root, argp);
	case BTRFS_IOC_WAIT_SYNC:
		return btrfs_ioctl_wait_sync(fs_info, argp);
	case BTRFS_IOC_SCRUB:
		return btrfs_ioctl_scrub(file, argp);
	case BTRFS_IOC_SCRUB_CANCEL:
		return btrfs_ioctl_scrub_cancel(fs_info);
	case BTRFS_IOC_SCRUB_PROGRESS:
		return btrfs_ioctl_scrub_progress(fs_info, argp);
	case BTRFS_IOC_BALANCE_V2:
		return btrfs_ioctl_balance(file, argp);
	case BTRFS_IOC_BALANCE_CTL:
		return btrfs_ioctl_balance_ctl(fs_info, arg);
	case BTRFS_IOC_BALANCE_PROGRESS:
		return btrfs_ioctl_balance_progress(fs_info, argp);
	case BTRFS_IOC_SET_RECEIVED_SUBVOL:
		return btrfs_ioctl_set_received_subvol(file, argp);
#ifdef CONFIG_64BIT
	case BTRFS_IOC_SET_RECEIVED_SUBVOL_32:
		return btrfs_ioctl_set_received_subvol_32(file, argp);
#endif
	case BTRFS_IOC_SEND:
		return _btrfs_ioctl_send(inode, argp, false);
#if defined(CONFIG_64BIT) && defined(CONFIG_COMPAT)
	case BTRFS_IOC_SEND_32:
		return _btrfs_ioctl_send(inode, argp, true);
#endif
	case BTRFS_IOC_GET_DEV_STATS:
		return btrfs_ioctl_get_dev_stats(fs_info, argp);
	case BTRFS_IOC_QUOTA_CTL:
		return btrfs_ioctl_quota_ctl(file, argp);
	case BTRFS_IOC_QGROUP_ASSIGN:
		return btrfs_ioctl_qgroup_assign(file, argp);
	case BTRFS_IOC_QGROUP_CREATE:
		return btrfs_ioctl_qgroup_create(file, argp);
	case BTRFS_IOC_QGROUP_LIMIT:
		return btrfs_ioctl_qgroup_limit(file, argp);
	case BTRFS_IOC_QUOTA_RESCAN:
		return btrfs_ioctl_quota_rescan(file, argp);
	case BTRFS_IOC_QUOTA_RESCAN_STATUS:
		return btrfs_ioctl_quota_rescan_status(fs_info, argp);
	case BTRFS_IOC_QUOTA_RESCAN_WAIT:
		return btrfs_ioctl_quota_rescan_wait(fs_info, argp);
	case BTRFS_IOC_DEV_REPLACE:
		return btrfs_ioctl_dev_replace(fs_info, argp);
	case BTRFS_IOC_GET_SUPPORTED_FEATURES:
		return btrfs_ioctl_get_supported_features(argp);
	case BTRFS_IOC_GET_FEATURES:
		return btrfs_ioctl_get_features(fs_info, argp);
	case BTRFS_IOC_SET_FEATURES:
		return btrfs_ioctl_set_features(file, argp);
	case BTRFS_IOC_GET_SUBVOL_INFO:
		return btrfs_ioctl_get_subvol_info(inode, argp);
	case BTRFS_IOC_GET_SUBVOL_ROOTREF:
		return btrfs_ioctl_get_subvol_rootref(root, argp);
	case BTRFS_IOC_INO_LOOKUP_USER:
		return btrfs_ioctl_ino_lookup_user(file, argp);
	case FS_IOC_ENABLE_VERITY:
		return fsverity_ioctl_enable(file, (const void __user *)argp);
	case FS_IOC_MEASURE_VERITY:
		return fsverity_ioctl_measure(file, argp);
	case BTRFS_IOC_ENCODED_READ:
		return btrfs_ioctl_encoded_read(file, argp, false);
	case BTRFS_IOC_ENCODED_WRITE:
		return btrfs_ioctl_encoded_write(file, argp, false);
#if defined(CONFIG_64BIT) && defined(CONFIG_COMPAT)
	case BTRFS_IOC_ENCODED_READ_32:
		return btrfs_ioctl_encoded_read(file, argp, true);
	case BTRFS_IOC_ENCODED_WRITE_32:
		return btrfs_ioctl_encoded_write(file, argp, true);
#endif
	}

	return -ENOTTY;
}

#ifdef CONFIG_COMPAT
long btrfs_compat_ioctl(struct file *file, unsigned int cmd, unsigned long arg)
{
	/*
	 * These all access 32-bit values anyway so no further
	 * handling is necessary.
	 */
	switch (cmd) {
	case FS_IOC32_GETVERSION:
		cmd = FS_IOC_GETVERSION;
		break;
	}

	return btrfs_ioctl(file, cmd, (unsigned long) compat_ptr(arg));
}
#endif<|MERGE_RESOLUTION|>--- conflicted
+++ resolved
@@ -668,11 +668,7 @@
 	/* Tree log can't currently deal with an inode which is a new root. */
 	btrfs_set_log_full_commit(trans);
 
-<<<<<<< HEAD
-	ret = btrfs_qgroup_inherit(trans, 0, objectid, root->root_key.objectid, inherit);
-=======
 	ret = btrfs_qgroup_inherit(trans, 0, objectid, btrfs_root_id(root), inherit);
->>>>>>> 0c383648
 	if (ret)
 		goto out;
 
@@ -2415,13 +2411,8 @@
 		 * name, same as v1 currently does.
 		 */
 		if (!(vol_args2->flags & BTRFS_SUBVOL_SPEC_BY_ID)) {
-<<<<<<< HEAD
-			err = btrfs_check_ioctl_vol_args2_subvol_name(vol_args2);
-			if (err < 0)
-=======
 			ret = btrfs_check_ioctl_vol_args2_subvol_name(vol_args2);
 			if (ret < 0)
->>>>>>> 0c383648
 				goto out;
 			subvol_name = vol_args2->name;
 
@@ -2506,13 +2497,8 @@
 		if (IS_ERR(vol_args))
 			return PTR_ERR(vol_args);
 
-<<<<<<< HEAD
-		err = btrfs_check_ioctl_vol_args_path(vol_args);
-		if (err < 0)
-=======
 		ret = btrfs_check_ioctl_vol_args_path(vol_args);
 		if (ret < 0)
->>>>>>> 0c383648
 			goto out;
 
 		subvol_name = vol_args->name;
