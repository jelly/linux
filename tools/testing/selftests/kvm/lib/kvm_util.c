--- conflicted
+++ resolved
@@ -142,7 +142,6 @@
 		"rc: %i errno: %i", vm->fd, errno);
 }
 
-<<<<<<< HEAD
 const char *vm_guest_mode_string(uint32_t i)
 {
 	static const char * const strings[] = {
@@ -161,19 +160,6 @@
 
 	return strings[i];
 }
-=======
-const char * const vm_guest_mode_string[] = {
-	"PA-bits:52,  VA-bits:48,  4K pages",
-	"PA-bits:52,  VA-bits:48, 64K pages",
-	"PA-bits:48,  VA-bits:48,  4K pages",
-	"PA-bits:48,  VA-bits:48, 64K pages",
-	"PA-bits:40,  VA-bits:48,  4K pages",
-	"PA-bits:40,  VA-bits:48, 64K pages",
-	"PA-bits:ANY, VA-bits:48,  4K pages",
-};
-_Static_assert(sizeof(vm_guest_mode_string)/sizeof(char *) == NUM_VM_MODES,
-	       "Missing new mode strings?");
->>>>>>> 7aef27f0
 
 const struct vm_guest_mode_params vm_guest_mode_params[] = {
 	{ 52, 48,  0x1000, 12 },
@@ -1745,32 +1731,6 @@
 }
 
 /*
- * KVM system ioctl
- *
- * Input Args:
- *   vm - Virtual Machine
- *   cmd - Ioctl number
- *   arg - Argument to pass to the ioctl
- *
- * Return: None
- *
- * Issues an arbitrary ioctl on a KVM fd.
- */
-void kvm_ioctl(struct kvm_vm *vm, unsigned long cmd, void *arg)
-{
-	int ret;
-
-	ret = ioctl(vm->kvm_fd, cmd, arg);
-	TEST_ASSERT(ret == 0, "KVM ioctl %lu failed, rc: %i errno: %i (%s)",
-		cmd, ret, errno, strerror(errno));
-}
-
-int _kvm_ioctl(struct kvm_vm *vm, unsigned long cmd, void *arg)
-{
-	return ioctl(vm->kvm_fd, cmd, arg);
-}
-
-/*
  * VM Dump
  *
  * Input Args:
