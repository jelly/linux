--- conflicted
+++ resolved
@@ -22,11 +22,8 @@
 #include <linux/firmware/cirrus/wmfw.h>
 
 #define CS35L41_MAX_ACCEPTABLE_SPI_SPEED_HZ	1000000
-<<<<<<< HEAD
-=======
 #define DEFAULT_AMP_GAIN_PCM			17	/* 17.5dB Gain */
 #define DEFAULT_AMP_GAIN_PDM			19	/* 19.5dB Gain */
->>>>>>> 0c383648
 
 struct cs35l41_amp_cal_data {
 	u32 calTarget[2];
@@ -89,12 +86,9 @@
 	bool mute_override;
 	enum control_bus control_bus;
 	bool bypass_fw;
-<<<<<<< HEAD
-=======
 	unsigned int tuning_gain;
 	struct cirrus_amp_cal_data cal_data;
 	bool cal_data_valid;
->>>>>>> 0c383648
 
 };
 
